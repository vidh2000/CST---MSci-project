#!/usr/bin/env bash

## DESCRIPTION ## DESCRIPTION ## DESCRIPTION ## DESCRIPTION ## DESCRIPTION ##
###############################################################################
### This file creates necessary files and submits the scripts to the cluster
### IT WAS CREATED BY COPYING THE ONE OF LAMBDAS AND 'LAMBDA'->'HRV'
###############################################################################

# DIRECTORIES
homeDir="${HOME}/MSci_Schwarzschild_Causets/"
job_submissionsDir="${homeDir}job_submission/"
submitted_jobsDir="${job_submissionsDir}submitted_jobs/"
cpp_file_to_run="'count_HRVs.cpp'"  # need 'filename.cpp' inside the string!

# CPP VARIABLES
Rho=5000
N_reps=25
N_reps=25


# CLUSTER JOB RESOURCE REQUIREMENTS
ncpus=256
mem=920
<<<<<<< HEAD
runtime="08:00:00" #format: "hh:mm:ss"
=======
runtime="06:00:00" #format: "hh:mm:ss"
runtime="06:00:00" #format: "hh:mm:ss"
>>>>>>> 85577f6a


# SET MASSES YOU WANT TO SIMULATE
# FIRST ROUND MASSES - 1k ...
# [0.53 0.75 0.92  
# 1.06 1.19 1.30 1.40 1.50 
# 1.59 1.68 1.76 1.84 1.91 1.98 
# 2.05 2.12 2.19 2.25 2.31 2.37 ] 
# SECOND ROUND MASSES - 1.5k ...
# [0.65 0.84 0.99 1.13 1.24 1.35 1.45 
#  1.55 1.63 1.72 1.8 1.88 1.95 
#  2.02 2.09 2.15 2.22 2.28 2.34 2.4]
# HUUUUGE ONES
# 2.43 2.46 2.49 2.52 2.54 2.57 2.6 2.63 2.65 2.68 2.7 2.73
# 2.76 2.78 2.81 2.83 2.86 2.88 2.91 2.93 2.95 2.98
counter=0 
# 0.53 0.75 0.92 1.06 1.19 
#1.30 1.40 1.50 1.59 1.68 1.76 1.84 1.91 1.98 
#2.05 2.12 2.19 2.25 2.31 2.37 2.43
#$(seq 2.3 .1 2.5)  2.05 2.12 2.19 2.25 2.31 2.37 - 5 reps 920gb. 1.59 1.68 1.76 1.84 1.91 1.98 - 10 reps 512gb

for mass in 2.02 2.09 2.15 2.22 2.28 2.34 2.4 2.05 2.12 2.19 2.25 2.31 2.37 2.43
do 

#::::::::::::::::::::::::::::::::::::::::::::::::::::::::::::::::::::::::::::#
#::::::::::::::::::::::::::::::::::::::::::::::::::::::::::::::::::::::::::::#
##############################################################################
#>>>>>>>>>>>>>>>       NO NEED TO CHANGE ANYTHING BELOW    <<<<<<<<<<<<<<<<<<#
##############################################################################
#::::::::::::::::::::::::::::::::::::::::::::::::::::::::::::::::::::::::::::#
#::::::::::::::::::::::::::::::::::::::::::::::::::::::::::::::::::::::::::::#


#__________________________________________________________________
###### Write the run_file.sh which compiles and executes the .cpp script #####


sh_run_file="${submitted_jobsDir}runfile_files/run_file_HRVcounting_mass_${mass}_N_multiplier_${N_multiplier}_N_reps_${N_reps}.sh"


echo "#!/usr/bin/env bash" > $sh_run_file
echo "" >> $sh_run_file
echo "" >> $sh_run_file
echo "# .cpp file you want to run in" >> $sh_run_file
echo "" >> $sh_run_file 
echo "runfilename=${cpp_file_to_run}" >> $sh_run_file
echo "" >> $sh_run_file
echo "### Specify relative path from MSci_Schwarzschild_Causets" >> $sh_run_file
echo "# to the .cpp file you want to compile/execute" >> $sh_run_file
echo "runfileRelativeDir='scripts_cpp/for_submitting_cpp/'" >> $sh_run_file
echo "" >> $sh_run_file
echo "# Get useful directories" >> $sh_run_file
echo "mainDir='${homeDir}'" >> $sh_run_file
echo "" >> $sh_run_file
echo "# Run the python file which will compile the .cpp file you want" >> $sh_run_file
echo "# (the includes,flags... can be adjusted in run_cpp_file.py)" >> $sh_run_file
echo "echo Building the executable..." >> $sh_run_file
# Copy the run_cpp_file.py into $TMPDIR
echo "python ${job_submissionsDir}run_cpp_file.py" '$mainDir$runfileRelativeDir $runfilename' >> $sh_run_file
echo "echo Finished building the executable" >> $sh_run_file
echo "" >> $sh_run_file
echo "echo Go into the directory of the executable file:" >> $sh_run_file
echo 'cd $mainDir$runfileRelativeDir' >> $sh_run_file
#echo "pwd" >> $sh_run_file
#echo "Files in the directory:"
#echo "ls" >> $sh_run_file
echo "" >> $sh_run_file
echo "" >> $sh_run_file
echo "mass=${mass}" >> $sh_run_file
echo "Rho=${Rho}" >> $sh_run_file
echo "N_reps=${N_reps}" >> $sh_run_file
echo "" >> $sh_run_file
echo "# Execute the copy of the created .exe program" >> $sh_run_file
echo 'cp ${runfilename::-4}".exe" "executables/HRVs_M${mass}_Rho${Rho}_reps${N_reps}.exe"' >> $sh_run_file
#echo './${runfilename::-4}".exe" $mass $N_multiplier $N_reps' >> $sh_run_file
echo '"./executables/HRVs_M${mass}_Rho${Rho}_reps${N_reps}.exe" $mass $Rho $N_reps' >> $sh_run_file
echo "" >> $sh_run_file

###############################################################################
#______________________________________________________________________________
##### Write the submit file based on variables used and run_file.sh to submit
submitfile="${submitted_jobsDir}submit_files/subHRV_mass_${mass}_Rho_${Rho}_N_reps_${N_reps}.pbs"

echo "#!/bin/sh" > $submitfile
echo "#PBS -lselect=1:ncpus=${ncpus}:mem=${mem}gb" >> $submitfile
echo "#PBS -lwalltime=${runtime}" >> $submitfile
echo "#PBS -o ${submitted_jobsDir}out_files" >> $submitfile
echo "#PBS -e ${submitted_jobsDir}err_files" >> $submitfile
echo "" >> $submitfile
echo "export OMP_NUM_THREADS=${ncpus}" >> $submitfile
echo "" >> $submitfile
echo "echo Using ${ncpus} cores" >> $submitfile
echo "echo Using ${mem}GB of RAM" >> $submitfile
echo "" >> $submitfile
echo "echo Running ${sh_run_file}" >> $submitfile
echo "sh ${sh_run_file}" >> $submitfile

#__________________________________________________________________
##### Submit the job for this mass #####
echo Submitting $submitfile
qsub $submitfile

# Increase counter as job was submitted
((counter=counter+1)) 

done

echo "----------------------------------------------------------------------"
echo "Submitted ${counter} jobs for parameters:"
echo "Rho = ${Rho}"
echo "N_reps = ${N_reps}"
echo "ncpus = ${ncpus}"
echo "mem = ${mem}"
echo "runtime = ${runtime}"
echo ""
qstat
echo "========================================================================"

<|MERGE_RESOLUTION|>--- conflicted
+++ resolved
@@ -21,12 +21,7 @@
 # CLUSTER JOB RESOURCE REQUIREMENTS
 ncpus=256
 mem=920
-<<<<<<< HEAD
 runtime="08:00:00" #format: "hh:mm:ss"
-=======
-runtime="06:00:00" #format: "hh:mm:ss"
-runtime="06:00:00" #format: "hh:mm:ss"
->>>>>>> 85577f6a
 
 
 # SET MASSES YOU WANT TO SIMULATE
