/// \authors Vid Homsak, Stefano Veroni
/// \date 31/10/2022

#include <algorithm>
#include <cmath>
#include <fstream>
#include <iostream>
#include <iomanip>
#include <numeric>
#include <set>
#include <stack>
#include <stdio.h>
#include <stdexcept>
#include <string>
#include <vector>
#include <chrono>
#include <unordered_set>

//using namespace std::chrono;


#include "functions.h"
#include "MyVecFunctions.h"
#include "causet.h"
#include "embeddedcauset.h"
#include "sprinkledcauset.h"
#include "shapes.h"
#include "spacetimes.h"

using std::vector;
using std::set;
using std::unordered_set;

// For Vid (can"t locate headers for some reason)
// Path: D:\Documents\Sola\Imperial College London\Year 4\MSci project\
            Project\causets_code\causets_cpp\"header".h...


/**
 * @brief Construct a new Sprinkled Causet object. 
 * 
 * @param card: int, number of events to sprinkle
 * @param spacetime: Spacetime.
 * @param shape: CoordinateShape.
 * @param poisson: bool, if true card is used as average of a Poisson
 * distribution to get a new cardinality, otherwise card is used.
 * @param make_matrix: bool, if true make matrix.
 * @param special: bool, if true (and make_matrix) make special Cmatrix
 * @param use_transitivity: bool, if true use also transitivity to establish
 * causality relations. 
 * @param make_sets: bool, if true make set (see sets_type)
 * @param make_links: bool, if true make links (see sets_type)
 * @param method: const char* specifying
 * - "intensity": card is the average of Poisson distribution used to extract 
 * number of events to sprinkle
 * - "card": the number of events to sprinkle is fixed to card
 * @param sets_type: const char* specifying the type of set:
 * - "past": make _past_links
 * - "future": make _future_links
 * @param seed: int, for coordinate generation.
 */
SprinkledCauset::SprinkledCauset(int card,
                                 Spacetime spacetime, 
                                 CoordinateShape shape, 
                                 bool poisson,// = false,
                                 bool make_matrix,// = true,
                                 bool special,// = false,
                                 bool use_transitivity,// = true,
                                 bool make_sets,// = false,
                                 bool make_links,// = false,
                                 const char* sets_type,// = "past",
                                 int seed)// = 0)
{
    if (poisson)
        {_intensity = card*1;}
    
    _coords = sprinkle_coords(card, shape, seed);
    _size = _coords.size();
    _spacetime = spacetime;
    _shape = shape; 
    
    this->sort_coords(0, false);
    if (make_matrix)
        {this->make_cmatrix("coordinates", special, use_transitivity,
                                make_sets, make_links, sets_type);}
    
    else if (make_sets)
        {
            if (make_links)
            {
                if (sets_type == "past")
                    {this->make_all_pasts("coordinates");}
                else if (sets_type == "future")
                    {this->make_all_futures("coordinates");}
            }
            else
            {
                if (sets_type == "past")
                    {this->make_pasts("coordinates");}
                else if (sets_type == "future")
                    {this->make_futures("coordinates");}
            }
        }

    else if (make_links)
        {
            if (sets_type == "past")
                    {this->make_past_links("coordinates");}
            else if (sets_type == "future")
                {this->make_fut_links("coordinates");}   
        }

    else
        {
            throw std::invalid_argument("At least one among make_matrix, \
                                    make_sets and make_links must be true");
        }
}



/**
 * @brief Determines number of points to sprinkle via Poisson distribution or
 *        set as a constant integer and calls the sprinkle_coords method with
 *        the given parameters.
 * 
 * @param count : number (or average) number of points to sprinkle.
 * @param shape : CoordinateShape where to sprinkle
 * @param poisson : bool, if true count is average of Poisson distribution
 * from which get the effective count
 * @param seed : int, default is no seed.
 * @return vector<vector<double>> coordinates, with ith entry being coordinates
 * of ith point.
 */
vector<vector<double>> SprinkledCauset::sprinkle( int count, 
                                                    CoordinateShape shape,
                                                    bool poisson,// = false,
                                                    int seed)// = 0)
{
    if (count<0)
        {   throw std::invalid_argument(
                "The sprinkle cardinality has to be a non-negative integer.");
        }
    if (poisson)
        {
            std::default_random_engine generator;
            std::poisson_distribution<int> distribution(count);
            count = distribution(generator);
        }
    vector<vector<double>> coords = SprinkledCauset::sprinkle_coords
                                                      (count,shape,seed); 
    return coords;
}   


/**
 * @brief Generate or ~sprinkle~ "count" coordinates into some "shape"
 * 
 * @param count : fixed number number of points to sprinkle.
 * @param shape : CoordinateShape where to sprinkle
 * @param seed : int, default is no seed.
 * @return vector<vector<double>> coordinates, with ith entry being coordinates
 * of ith point.
 */
vector<vector<double>> SprinkledCauset::sprinkle_coords(int count, 
                                                    CoordinateShape shape,
                                                    int seed)// = 0)
{
    if (count < 0)
    {   throw std::invalid_argument(
            "The sprinkle cardinality has to be a non-negative integer.");
    }
    vector<vector<double>> coords (count);

    // Define mersenne_twister_engine Random Generator (with seed)
    if (seed==0)
        {std::random_device rd;
        seed = rd();}  
    std::mt19937 gen(seed);

    
<<<<<<< HEAD
    if ((shape._name == "cube") || (shape._name == 'cuboid'))
=======
    if ((shape._name == "cube") || (shape._name == "cuboid"))
>>>>>>> 4b1c4e5e
    {
        // vector<double> low; "
        // vector<double> high;

        //Generate Coordinates
        for (int i = 0; i<shape._dim; i++)
        {
            double low  = shape._center[i] - shape.Edges()[i]/2;
            double high = shape._center[i] + shape.Edges()[i]/2;
            std::uniform_real_distribution<> dis(low,high);
            for (int j=0; j<count; j++)
            {
                coords[i][j] = dis(gen);
            }
        }
    }

    else if ((shape._name == "ball") || (shape._name == "cylinder") ||
             (shape._name == "diamond") || (shape._name == "bicone"))
    {
        // Create circle based sprinkle:
        bool isCylindrical = shape._name == "cylinder";
        bool isDiamond =(shape._name=="diamond")||(shape._name=="bicone");

        int d = shape._dim;
        double R = shape.Parameter("radius");
       
        if (d==2 && isDiamond)
        {
            //pick "count" random coordinate tuples uniformly:
            vector<vector<double>> uv;
            std::uniform_real_distribution<> dis(-1.0,1.0);
            for (int i = 0; i<count; i++)
            {
                double u = dis(gen);
                double v = dis(gen);
                coords[i][0] = (u + v)*R/2;
                coords[i][1] = (u - v)*R/2;
            } 
        }

        else
        {
            int n_different = (shape._name == "ball")? 0 : 1;
            int n_rad = d - n_different;
            
            if (isCylindrical)
            {   
                //Get time done separately
                double t_low = shape._center[0]-shape.Parameter("duration")/2;
                double t_high= shape._center[0]+shape.Parameter("duration")/2;
                std::uniform_real_distribution<> cyltime(t_low, t_high);
                for (int i = 0; i<count; i++)
                    {coords[i][0] = cyltime(gen);} 
            }

            // prepare coordinates and scaling factor, where to accumulate all
            // scaling factors to apply at the end
            double r_scaling = 0;
            std::uniform_real_distribution<> uni(0, 1);
            for (int i = 0; i<count; i++)
            {
                //1)First generate random numbers on sphere of radius 1
                std::normal_distribution<> gauss(0,1);
                double r2 = 0;
                for (int a = n_different; a<n_rad; a++)
                {
                    double x_a = gauss(gen);
                    coords[i][a] = x_a;
                    r2 += x_a*x_a;
                }
                // 1/r2 brings the points on a sphere of radius 1
                r_scaling = 1/r2;
                // 2)Scale points radially inside n_rad-ball
                r_scaling *= std::pow(R, 1/n_rad);
                if (isDiamond)
                {
                    //Set time properly
                    double k = uni(gen);
                    int t_sign = 1;
                    double droot_k;
                    if (k<0.5)
                    {
                        t_sign = -1;
                        droot_k = std::pow(k*2, 1/d); 
                    }
                    else if (k>=0.5)
                    {
                        droot_k = std::pow((k-0.5)*2, 1/d); 
                    }
                    r_scaling *= droot_k;
                    coords[i][0] = t_sign * (1-droot_k) * R;
                }
                for (int a = n_different; a<n_rad; a++)
                    {coords[i][a] *= r_scaling;}
            }
        }
    }
    return coords;
}




int main(){
    std::cout << "sprinkledcauset.cpp WORKS! :)";
}

<|MERGE_RESOLUTION|>--- conflicted
+++ resolved
@@ -179,11 +179,7 @@
     std::mt19937 gen(seed);
 
     
-<<<<<<< HEAD
-    if ((shape._name == "cube") || (shape._name == 'cuboid'))
-=======
     if ((shape._name == "cube") || (shape._name == "cuboid"))
->>>>>>> 4b1c4e5e
     {
         // vector<double> low; "
         // vector<double> high;
