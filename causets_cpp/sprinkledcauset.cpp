/// \authors Vid Homsak, Stefano Veroni
/// \date 31/10/2022

#include <algorithm>
#include <cmath>
#include <fstream>
#include <iostream>
#include <iomanip>
#include <numeric>
#include <set>
#include <stack>
#include <stdio.h>
#include <stdexcept>
#include <string>
#include <vector>
#include <chrono>
#include <unordered_set>

//using namespace std::chrono;


<<<<<<< HEAD
#include <spacetimes.h>
=======
#include "functions.h"
#include "MyVecFunctions.h"
#include "causet.h"
#include "embeddedcauset.h"
#include "sprinkledcauset.h"
#include "shapes.h"
#include "spacetimes.h"
>>>>>>> 2377da3d

using std::vector;
using std::set;
using std::unordered_set;

// For Vid (can't locate headers for some reason)
// Path: D:\Documents\Sola\Imperial College London\Year 4\MSci project\
            Project\causets_code\causets_cpp\"header".h...


/**
 * @brief Construct a new Sprinkled Causet object. 
 * 
 * @param card: int, number of events to sprinkle
 * @param spacetime: Spacetime.
 * @param shape: CoordinateShape.
 * @param poisson: bool, if true card is used as average of a Poisson
 * distribution to get a new cardinality, otherwise card is used.
 * @param make_matrix: bool, if true make matrix.
 * @param special: bool, if true (and make_matrix) make special Cmatrix
 * @param use_transitivity: bool, if true use also transitivity to establish
 * causality relations. 
 * @param make_sets: bool, if true make set (see sets_type)
 * @param make_links: bool, if true make links (see sets_type)
 * @param method: const char* specifying
 * - "intensity": card is the average of Poisson distribution used to extract 
 * number of events to sprinkle
 * - "card": the number of events to sprinkle is fixed to card
 * @param sets_type: const char* specifying the type of set:
 * - "past": make _past_links
 * - "future": make _future_links
 * @param seed: int, for coordinate generation.
 */
SprinkledCauset::SprinkledCauset(int card,
                                 Spacetime spacetime, 
                                 CoordinateShape shape, 
                                 bool poisson = false,
                                 bool make_matrix = true,
                                 bool special = false,
                                 bool use_transitivity = true,
                                 bool make_sets = false,
                                 bool make_links = false,
                                 const char* sets_type = "past",
                                 int seed = std::nanf(""))
{
    if (poisson)
        {_intensity = card*1;}
    
    _coords = sprinkle_coords(card, shape, seed);
    _size = _coords.size();
    _spacetime = spacetime;
    _shape = shape; 
    
    if (make_matrix)
        {this->make_cmatrix("coordinates", special, use_transitivity,
                                make_sets, make_links, sets_type);}
    
    else if (make_sets)
        {
            if (make_links)
            {
                if (sets_type == "past")
                    {this->make_all_pasts("coordinates");}
                else if (sets_type == "future")
                    {this->make_all_futures("coordinates");}
            }
            else
            {
                if (sets_type == "past")
                    {this->make_pasts("coordinates");}
                else if (sets_type == "future")
                    {this->make_futures("coordinates");}
            }
        }

    else if (make_links)
        {
            if (sets_type == "past")
                    {this->make_past_links("coordinates");}
            else if (sets_type == "future")
                {this->make_fut_links("coordinates");}   
        }

    else
        {
            throw std::invalid_argument("At least one among make_matrix, \
                                    make_sets and make_links must be true");
        }
}


// Methods
static vector<vector<double>> SprinkledCauset::sprinkle_coords(
                                            int count, CoordinateShape shape,
                                            int seed = std::nanf(""))
{
    if (count < 0)
    {   throw std::invalid_argument(
            "The sprinkle cardinality has to be a non-negative integer.");
    }

    vector<vector<double>> coords;
    if ((shape._name == 'cube') || (shape._name == 'cuboid'))
    {
        vector<double> low;
        vector<double> high;

        for (int i = 0; i<shape._dim; i++)
        {
            low [i] = shape.Center[i] - shape.Edges()[i]/2;
            high[i] = shape.Center[i] + shape.Edges()[i]/2;
        }

        // Generate coords randomly
        // Will be used to obtain a seed for the random number engine
        if (std::isnan(seed))
            {
                std::random_device rd;
                seed = rd();
            }  
        // Standard mersenne_twister_engine seeded with rd()
        std::mt19937 gen(seed); 
        std::uniform_real_distribution<> dis(low,high);
        for (int i=0; i<count;i++)
        {
            coords[i,:] = dis(gen);
        }
    }
    else if ((shape._name == "ball") || (shape._name == "cylinder") ||
             (shape._name == "diamond") || (shape._name == "bicone"))
    {
        // Create circle based sprinkle:
        bool isCylindrical = shape.Name()=="cylinder";
        bool isDiamond = (shape.Name()=="diamond") || (shape.Name()=="bicone")

        int d = *this.Dim()
        double b_r = shape.Parameter().radius;
        if (d==2 && isDiamond)
        {
            //pick "count" random coordinate tuples uniformly:
            vector<vector<double>> uv;
            // Random generator stuff
            std::random_device rd;  
            std::mt19937 gen(rd()); 
            std::uniform_real_distribution<> dis(-1.0,1.0);
            for (i=0;i<count;i++)
            {
                vector<double> = 
                for (j=0;j<2;j++)
                {
                    
                    /* placeholder. Find out how to generate a 
                    random matrix (count,2) size in c++*/ 
                }
                
            } 
        }
    }
    
}


static vector<vector<double>> SprinkledCauset::sprinkle( int count, 
                                                    CoordinateShape shape,
                                                    bool poisson = false,
                                                    int seed = std::nanf(""))
{
    if (count<0)
        {   throw std::invalid_argument(
                "The sprinkle cardinality has to be a non-negative integer.");
        }
    if (poisson)
        {
            std::default_random_engine generator;
            std::poisson_distribution<int> distribution(count);
            count = distribution(generator);
        }
    vector<vector<double>> coords = SprinkledCauset::sprinkle_coords
                                                      (count,shape,seed); 
    return coords;
}   




<|MERGE_RESOLUTION|>--- conflicted
+++ resolved
@@ -19,9 +19,6 @@
 //using namespace std::chrono;
 
 
-<<<<<<< HEAD
-#include <spacetimes.h>
-=======
 #include "functions.h"
 #include "MyVecFunctions.h"
 #include "causet.h"
@@ -29,7 +26,6 @@
 #include "sprinkledcauset.h"
 #include "shapes.h"
 #include "spacetimes.h"
->>>>>>> 2377da3d
 
 using std::vector;
 using std::set;
