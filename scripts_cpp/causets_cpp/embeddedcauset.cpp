--- conflicted
+++ resolved
@@ -2237,11 +2237,7 @@
                     // if i is maximal but one and outside the horizon
                     if (_future_links[i].size()==1 && _coords[i][1]>r_S)
                     {
-<<<<<<< HEAD
-                        //i-j is link
-=======
                         // if i-j is link
->>>>>>> e794a26a
                         if (_future_links[i].find(j) != _future_links[i].end()) 
                         {
                             lambdas[j] += 1;
