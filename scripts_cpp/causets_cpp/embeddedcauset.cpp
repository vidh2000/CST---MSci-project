--- conflicted
+++ resolved
@@ -536,28 +536,19 @@
     double mass = _spacetime._mass;
     if (strcmp(method, "coordinates")==0)
     {
-        int special_factor = (special)? -1 : 1;
-        _CMatrix.resize(_size, vector<int>(_size,0));
-<<<<<<< HEAD
-        for(int j=1; j<_size; j++) //can skip the very first, i.e 0th
-=======
-        std::cout << "Inside loop for making a cmatrix without links and sets..\n";
         if (use_transitivity)
->>>>>>> fcae5163
-        {
+        {
+            int special_factor = (special)? -1 : 1;
+            _CMatrix.resize(_size, vector<int>(_size,0));
             for(int j=1; j<_size; j++) //can skip the very first, i.e 0th
             {
                 for(int i=j-1; i>-1; i--) //i can only preceed j
                 {
-<<<<<<< HEAD
-                    if (xycausality(_coords[i],_coords[j],st_period,mass)[0])
-=======
                     if (_CMatrix[i][j] != 0){
                         continue;}
                     else
->>>>>>> fcae5163
                     {
-                        if (this->areTimelike(_coords[i], _coords[j]))
+                        if(xycausality(_coords[i],_coords[j],st_period,mass)[0])
                         {
                             _CMatrix[i][j] = special_factor;
                             for (int k = i-1; k>-1; k--)
@@ -565,7 +556,6 @@
                                 if(_CMatrix[k][i] != 0) //k<i<j -> k<j
                                     { _CMatrix[k][j] = 1;}
                             }
-                            
                         }
                     }
                 }
@@ -577,7 +567,7 @@
             {
                 for(int i=j-1; i>-1; i--) //i can only preceed j
                 {
-                    if (this->areTimelike(_coords[i], _coords[j])){
+                    if(xycausality(_coords[i],_coords[j],st_period,mass)[0]){
                         _CMatrix[i][j] = 1;
                     }    
                 }
@@ -681,32 +671,23 @@
         std::vector<double> st_period = _spacetime._period;
         double mass = _spacetime._mass;
 
-        int special_factor = (special && use_transitivity)? -1 : 1;
         _CMatrix.resize(_size, vector<int>(_size,0));
-        _pasts.resize(_size);
-        std::cout << "PASTS SIZE = " << _pasts.size() << std::endl; 
-        for(int j=1; j<_size; j++) //can skip the very first, i.e 0th
-        {
-            for(int i=j-1; i>-1; i--) //i can only preceed j
-            {
-                if (_CMatrix[i][j] != 0){
-                    continue;}
-                else if (xycausality(_coords[i],_coords[j],st_period,mass)[0])
-                {
-                    // In testing ... keep it simple
-                    _CMatrix[i][j] = special_factor;
-                    _pasts[j].insert(i);
-                    _pasts[j].insert(_pasts[i].begin(), _pasts[i].end());
-                    if (use_transitivity)
+        _pasts.resize(_size); 
+        if (use_transitivity)
+        {
+            int special_factor = (special)? -1 : 1;
+            for(int j=1; j<_size; j++) //can skip the very first, i.e 0th
+            {
+                for(int i=j-1; i>-1; i--) //i can only preceed j
+                {
+                    if (_CMatrix[i][j] != 0){
+                        continue;}
+                    else if(xycausality(_coords[i],_coords[j],st_period,mass)[0])
                     {
-<<<<<<< HEAD
-                        for (int k = i-1; k>-1; k--)
-=======
                         _CMatrix[i][j] = special_factor;
                         _pasts[j].insert(i);
                         _pasts[j].insert(_pasts[i].begin(), _pasts[i].end());
-                        if (use_transitivity)
->>>>>>> fcae5163
+                        for (int k = i-1; k>-1; k--)
                         {
                             if(_CMatrix[k][i] != 0) //k<i<j -> k<j
                                 { _CMatrix[k][j] = 1;}
@@ -715,6 +696,19 @@
                 }
             }
         }
+        else /*no transitivity*/
+        for(int j=1; j<_size; j++) //can skip the very first, i.e 0th
+        {
+            for(int i=j-1; i>-1; i--) //i can only preceed j
+            {
+                if(xycausality(_coords[i],_coords[j],st_period,mass)[0])
+                {
+                    _CMatrix[i][j] = 1;
+                    _pasts[j].insert(i);
+                }
+            }
+        }
+
     }
     else
     {
