/// \authors Vid Homsak, Stefano Veroni
/// \date 31/10/2022

#include <algorithm>
#include <cmath>
#include <fstream>
#include <iostream>
#include <iomanip>
#include <numeric>
#include <set>
#include <stack>
#include <stdio.h>
#include <stdexcept>
#include <string>
#include <string.h>
#include <vector>
#include <chrono>
#include <unordered_set>
#include <iterator>
#include <omp.h>
#include <stdint.h>
#include <utility>

#include "functions.h"
#include "vecfunctions.h"
#include "causet.h"
#include "embeddedcauset.h"
#include "shapes.h"
#include "spacetimes.h"

using std::vector;
using std::set;
using std::unordered_set;


//=============================================================================
//=============================================================================
//CONSTRUCTORS  //=============================================================
//=============================================================================
//=============================================================================
//EmbeddedCauset::EmbeddedCauset(){}

/**
 * @brief Embed given coordinates in a causet.
 * 
 * @param spacetime: Spacetime.
 * @param shape: CoordinateShape.
 * @param coordinates: vector<vector<double>>: ith entry is coordinates of 
 * event i.
 * @param make_matrix: bool, if true make matrix.
 * @param special bool : if true, -1 if links.
 * @param use_transitivity: bool, if true use also transitivity to establish
 * causality relations. 
 * @param make_sets: bool, if true make set (see sets_type)
 * @param make_links: bool, if true make links (see sets_type)
 * @param generation_mode: const char* specifying the generation method:
 * - "all with links" : make EVERYTHING overwriting make_matrix, make_sets,
 * make_links.
 * - "both only": makes both past and future, OVERWRITES make_matrix and
 * make_links, making them false. 
 * - "past": make _past_links
 * - "future": make _future_links
 */
EmbeddedCauset::EmbeddedCauset(){}
EmbeddedCauset::EmbeddedCauset(Spacetime spacetime, 
                                CoordinateShape shape, 
                                vector<vector<double>> coordinates,
                                bool make_matrix,// = true,
                                bool special,// = false,
                                bool use_transitivity,// = true,
                                bool make_sets,// = false,
                                bool make_links,// = false,
                                const char* generation_mode)// = "both only"
{
    _size = coordinates.size();
    _coords = coordinates;
    _spacetime = spacetime;
    _shape = shape;

    this->make_attrs("coordinates", make_matrix, special, use_transitivity,
                     make_sets, make_links, generation_mode);
}





//=============================================================================
//=============================================================================
//GETTERS     //===============================================================
//=============================================================================
//=============================================================================
int EmbeddedCauset::spacetime_dim()
    {return _spacetime._dim;}
double EmbeddedCauset:: density()
    {return _size/_shape.Volume();}
double EmbeddedCauset:: length_scale()
    {return std::pow( _size/_shape.Volume(), (double)1/_spacetime._dim );}


/**
 * @brief Compute Euclidean distances of points from _shape_center.
 * @return vector<double> : distances
 */
vector<double> EmbeddedCauset::eu_distances()
{
    vector<double> distances(_size, 0.0); 
    for (int i = 0; i < _size; i++)
    {
        vector<double>ivec = _coords[i];
        for (int mu = 0; mu < _spacetime._dim; mu++)
        {
            distances[i] += (ivec[mu] - _shape._center[mu])
                           *(ivec[mu] - _shape._center[mu]);
        }
        distances[i] = std::sqrt(distances[i]);
    }
    return distances;
}


/**
 * @brief Compute Euclidean distances of points from _shape_center.
 * @return vector<double> : distances
 */
vector<double> EmbeddedCauset::sp_radii()
{
    vector<double> radii(_size, 0.0); 
    for (int i = 0; i < _size; i++)
    {
        vector<double>ivec = _coords[i];
        for (int j = 1; j < _spacetime._dim; j++)
        {
            radii[i] += (ivec[j] - _shape._center[j])
                       *(ivec[j] - _shape._center[j]);
        }
        radii[i] = std::sqrt(radii[i]);
    }
    return radii;
}


/**
 * @brief Get maximum euclidean distance from center among sprinkled points.
 *
 * @return double : maximum value
 */
double EmbeddedCauset::max_eu_dist()
{
    double m = 0;
    for (int i = 0; i<_size; i++)
    {
        vector<double>ivec = _coords[i];
        double dist_i = 0;
        for (int mu = 0; mu < _spacetime._dim; mu++)
        {
            dist_i += (ivec[mu] - _shape._center[mu])
                     *(ivec[mu] - _shape._center[mu]);
        }
        if (dist_i>m) {m = dist_i*1.;}
    }
    return std::sqrt(m);
}


/**
 * @brief Get maximum SPATIAL distance from center among sprinkled points.
 *
 * @return double : maximum value
 */
double EmbeddedCauset::max_sp_rad()
{
    double m = 0;
    for (int i = 0; i<_size; i++)
    {
        vector<double>ivec = _coords[i];
        double rad_i = 0;
        for (int j = 1; j < _spacetime._dim; j++)
        {
            rad_i += (ivec[j] - _shape._center[j])
                     *(ivec[j] - _shape._center[j]);
        }
        if (rad_i>m) {m = rad_i*1.;}
    }
    return std::sqrt(m);
}


/**
 * @brief Get maximum value of coordinate "dim" among sprinkled points.
 * 
 * @param dim : int
 * @return double : maximum value
 */
double EmbeddedCauset::max_along(int dim)
{
    double m = _coords[0][dim];
    for (int i = 1; i<_size; i++)
    {
        if (_coords[i][dim]>m) {m = _coords[i][dim]*1.;}
    }
    return m;
}

/**
 * @brief Get minimum value of coordinate "dim" among sprinkled points.
 * 
 * @param dim : int
 * @return double : minimum value
 */
double EmbeddedCauset::min_along(int dim)
{
    double m = _coords[0][dim];
    for (int i = 1; i<_size; i++)
    {
        if (_coords[i][dim]<m) {m = _coords[i][dim]*1.;}
    }
    return m;
}




//=============================================================================
//=============================================================================
//RELATIONS   //===============================================================
//=============================================================================
//=============================================================================

/**
 * @brief Causal relation according to the spacetime.
 * 
 * @param xvec: vector<double>, coordinates of x
 * @param yvec: vector<double>, coordinates of y
 * 
 * @return : vector<bool> {x-y timelike, x<=y, x>y}.
 * @exception: returned if size of xvec and yvec diffrent than dimension of
 * spacetime.
 */
bool EmbeddedCauset::causality(vector<double> xvec, 
                                vector<double> yvec)
{
    auto xycausality = this->_spacetime.Causality();
    return xycausality(xvec, yvec, _spacetime._period, _spacetime._mass);
};


/**
 * @brief Causal relation according to the spacetime.
 * 
 * @param xvec: vector<double>, coordinates of x
 * @param yvec: vector<double>, coordinates of y
 * 
 * @return : vector<bool> {x-y timelike, x<=y, x>y}.
 * @exception: returned if size of xvec and yvec diffrent than dimension of
 * spacetime.
 */
std::vector<bool> EmbeddedCauset::general_causality(vector<double> xvec, 
                                                    vector<double> yvec)
{
    auto xycausality = this->_spacetime.General_Causality();
    return xycausality(xvec, yvec, _spacetime._period, _spacetime._mass);
};



/**
 * @brief Causal relation according to the spacetime.
 * 
 * @param xvec: vector<double>, coordinates of x
 * @param yvec: vector<double>, coordinates of y
 * 
 * @return Bool: true if two events are timelike, else false.
 * @exception: returned if size of xvec and yvec difefrent than dimension of
 * spacetime.
 */
bool EmbeddedCauset::areTimelike4D(vector<double> &xvec, vector<double> &yvec)
{
    double dt = (xvec[0]-yvec[0]);
    double dspacex = xvec[1]-yvec[1];
    double dspacey = xvec[2]-yvec[2];
    double dspacez = xvec[3]-yvec[3];
    // for(int i=1; i<dim; i++){
    //    dspace2 += (xvec[i]-yvec[i])*(xvec[i]-yvec[i]);
    // }
    if ((dt*dt)-(dspacex*dspacex + dspacey*dspacey + dspacez*dspacez)>0)
    {
        return true;}
    else{
        return false;}
};


/**
 * @brief Causal relation according to the spacetime.
 * 
 * @param xvec: vector<double>, coordinates of x
 * @param yvec: vector<double>, coordinates of y
 * 
 * @return Bool: true if event x preceeds y.
 * @exception: returned if size of xvec and yvec difefrent than dimension of
 * spacetime.
 */
bool EmbeddedCauset::AprecB(vector<double> xvec, vector<double> yvec)
{
    auto atimelikeb = _spacetime.General_Causality();
    return atimelikeb(xvec, yvec, _spacetime._period, _spacetime._mass)[1];
};




//=============================================================================
//=============================================================================
//MODIFIERS   //===============================================================
//=============================================================================
//=============================================================================

/**
 * @brief Sort coordinates of Causet.
 * 
 * @param dim : int. Dimension to use for the sorting.
 * @param reverse : bool. If true (non-default) reverse order.
 * @return vector<vector<double>> 
 */
void EmbeddedCauset::sort_coords(int dim,// = 0,
                                 bool reverse)// = false)
{
    int rev_factor = (reverse)? -1 : 1;
    auto sort_lambda = [dim, rev_factor] (vector<double> v1, vector<double> v2) 
                      {return rev_factor * v1[dim]<v2[dim];};
    std::sort(_coords.begin(), _coords.end(), sort_lambda);
    //std::cout << "Coords after sorting:" << std::endl;
    //print_vector(_coords);
    //std::cout << std::endl;
}


void EmbeddedCauset::add(vector<double> xvec)
{
    // Update CMatrix (if defined)
    // Remove from sets and scale all following one down (if defined)
    // (maybe redefining sets is faster)
    // Increase size by one
    // Turn _dim to 0 as new causet
}


void EmbeddedCauset::discard(int label, bool make_matrix, // = true, 
                             bool make_sets, // = false,
                             bool make_links) // = true)
{
    print("Don't think this one works tbf, needs to be tested if needed");
    _coords.erase(_coords.begin() + label);

    if (make_matrix)
    {
        if (_CMatrix.size())
        {
            _CMatrix.erase(_CMatrix.begin() + label);
            for (vector<int> row : _CMatrix)
                {row.erase(row.begin() + label);}
        } 
    }
    if (make_sets)
    {
        if (_pasts.size())
        {
            _pasts.erase(_pasts.begin()+label);
            for (unordered_set<int> past_i : _pasts)
                {discard_from_set(past_i, label);}
        } 
        if (_futures.size())
        {
            _futures.erase(_futures.begin()+label);
            for (unordered_set<int> fut_i : _futures)
                {discard_from_set(fut_i, label);}
        }   
    }
    if (make_links)
    {
        if (_past_links.size())
        {
            _past_links.erase(_past_links.begin()+label);
            for (unordered_set<int> plinks_i : _past_links)
                {discard_from_set(plinks_i, label);}
        } 
        if (_future_links.size())
        {
            _future_links.erase(_future_links.begin()+label);
            for (unordered_set<int> flinks_i : _future_links)
                {discard_from_set(flinks_i, label);}
        }   
    }
    _size--;
    //_dim = 0;
}


/**
 * @brief Cuts the cmatrix and relabels the futures(links) and pasts(links)
 *        to reduce the whole causet to a smaller interval/removes certain
 *        labels
 * 
 * @param labels Discard labels (get rid of this? not used now)
 * @param ordered_interval Interval (vector) of elements that remain
 * @param make_matrix, make_sets, make_links are booleans saying
 *          what type of causet was created (what exists -> to know what
 *                                                          to update)
 */
void EmbeddedCauset::discard(vector<int> labels, //get rid of this?
                             vector<int> ordered_interval,
                             bool make_matrix, // = true, 
                             bool make_sets, // = false,
                             bool make_links) // = true)
{
    remove_indices(_coords, labels);


    if (make_matrix)
    {
        if (_CMatrix.size())
        {
            remove_indices_fromCmatrix(_CMatrix, ordered_interval);
            //for (vector<int> row : _CMatrix)
            //    {remove_indices(row, labels);}
        } 
    }
    if (make_sets)
    {
        if (_pasts.size())
        {
            replace_indices(_pasts, ordered_interval);
            //for (unordered_set<int> past_i : _pasts)
            //    {discard_from_set(past_i, labels);}
        } 
        if (_futures.size())
        {
            replace_indices(_futures, ordered_interval);
            //for (unordered_set<int> fut_i : _futures)
            //    {discard_from_set(fut_i, labels);}
        }   
    }
    if (make_links)
    {
        print("NOTE: Discarding links is not yet checked (but updated)!");
        if (_past_links.size())
        {
            replace_indices(_past_links, ordered_interval);
            //for (unordered_set<int> plinks_i : _past_links)
            //    {discard_from_set(plinks_i, labels);}
        } 
        if (_future_links.size())
        {
            replace_indices(_future_links, ordered_interval);
            //for (unordered_set<int> flinks_i : _future_links)
            //    {discard_from_set(flinks_i, labels);}
        }   
    }

    _size -= labels.size();
    //_dim = 0;
}



/**
 * @brief Get the interval between minimal and maximal element
 *          Essentially recreates the causet, getting rid of all
 *          the elements that aren't in the interval ->
 *          -> changes the pasts/futures sets and reduces the cmatrix
 * 
 *          The intervals are chosen at random and must contain #elements
 *          larger than min_size.
 * 
 * @param min_size : int. Minimal size of the interval (2 is default) 
 * @param max_size : int.  Max. size of the interval (size of causet is default)
 * @param N_max : int. Max number of tries to find the interval before stopping.
 *                (1000 is default).
 */
void EmbeddedCauset::get_interval(int min_size, int max_size, int N_max) 
{

    if (min_size <=2){
        std::cout << "min_size>2 required!" << std::endl;
        throw std::runtime_error("");
    }

    bool found = false; 
    int N_tries = 0;

    if (max_size == 0)
    {
        max_size = _size;
    }
    std::unordered_set<int> all_indices;
    for (int i = 0; i < _size; i++) {
        all_indices.insert(i);
    }

    while (!found)
    {
        // Failsafe
        if (N_tries > N_max){
            std::cout << "Couldn't find suitable interval in " << N_max
                << "tries" << std::endl;
            break;
        } 

        // Define mersenne_twister_engine Random Gen. (with random seed)
        std::random_device rd;
        int seed = rd();
        std::mt19937 gen(seed);
        std::uniform_real_distribution<> dis(0,_size);
        
        // Pick two random elements
        int e1 = (int) dis(gen), e2 =(int) dis(gen);
        int a; int b;
        if (e1 == e2){
            N_tries += 1;
            continue;
        }
        else if (e1 < e2){
            a = e1;
            b = e2;
        }
        else if (e1>e2){
            a = e2;
            b = e1;
        }
        else{
            N_tries += 1;
            continue;
        }
        int n = IntervalCard(a, b);
        if (n >= min_size && n<= max_size)
        {  

            // Interval includes a, b and the elements connecting them
            std::unordered_set<int> interval = set_intersection(
                        _futures[a], _pasts[b]);
            interval.insert(a);
            interval.insert(b);

            // Find indices to remove i.e all but the inclusive interval
            std::unordered_set<int> indices_to_remove = set_diff(
                                    all_indices,interval);
                    
            // Create a sorted vector of indices to discard
            std::vector<int> to_discard(indices_to_remove.begin(),
                                        indices_to_remove.end());
            std::sort(to_discard.begin(),to_discard.end());
            
            // Create a sorted vector of remaining indices (the interval)
            std::vector<int> ordered_interval(interval.begin(),
                                              interval.end());
            std::sort(ordered_interval.begin(),ordered_interval.end());              
            

            // Assumes matrix is created and future and pasts but no links.
            EmbeddedCauset::discard(to_discard,ordered_interval,
                                                true,true,false);

            found = true;
        }
        else{
            N_tries +=1;
            continue;
        }
    }
}


/**
 * @brief Get the average number of chains of size k, up to 
 *        including size k_max,
 *        in an interval of size (min_size and max_size) in a causet
 *        over "N_intervals" random intervals.
 *        REQUIRES CMATRIX, AND PAST AND FUTURE SETS 
 * 
 * @param N_intervals - Number of intervals
 * @param min_size - Minimal size of the interval (min # of elements in it) 
 * @param k_max - maximal (included) length of chain we care about
 * @param max_size - Max. size of the interval (max # of elements in it
 *                                              == _size by default)
 * @param N_max - max number of tries to find the interval before stopping
 * @param avoid_boundaries bool : True (Not-default) implies that the extremi
 * of the intervals are within 25 and 75 % of space interval to avoid boundary
 * effects.
 * It assumes coords[1] is a radial distance from origin.
 * 
 * @exception std::runtime_error - if does not find suitable interval in N_max 
 * tries.
 * 
 * @return Returns a vector of length N_intervals:
 *         - for each interval there's a pair <N_chains_k,r_avg>
 *              - N_chains_k: 
 *                  a vector with "k_max" entries for chains of length 1..k    
 *                  storing the number of such chains in the interval
 *              - r_avg:     
 *                  an average r value of the interval
 *              
 *         i.e for each interval, for each chain of length k
 *          you have information about the number of such chains
 *          and what was the average r-value for the interval
 *          (to be able to check if it varies w.r.t r in Schwarzschild) 
 */
vector<std::pair<vector<double>,double>> EmbeddedCauset::get_Nchains_inInterval(
                    int N_intervals, int min_size, int k_max,
                    int max_size, int N_max, bool avoid_boundaries)
                     //==0, 1000
{
    if (min_size <=2){
        std::cout << "min_size>2 required!" << std::endl;
        throw std::runtime_error("");
    }

    if (max_size == 0)
    {
        max_size = _size;
    }

    // Define vars and outcome vars
    int N_intervals_found = 0;
    vector<std::pair<vector<double>,double>> results;

    // Define limits if avoid_boundaries
    double rmin, rmax;
    if (avoid_boundaries)
    {
        std::vector<double> center = _shape._center; 
        double duration = _shape._params.find("duration")->second;
        double radius   = _shape._params.find( "radius" )->second;
        double hollow   = _shape._params.find( "hollow" )->second;
        rmin = (hollow != 0.)? radius*hollow + 0.25*radius*(1-hollow) : 0.;
        rmax = 0.75*radius;
    }
    

    while (N_intervals_found<N_intervals)
    {
        int N_tries = 0;
        bool found = false; 
        vector<double> chain_arr;
        double r_avg = 0;

        while (!found)
        {
            // Failsafe
            if (N_tries > N_max){
                std::cout << "Couldn't find suitable interval in " << N_max
                    << "tries" << std::endl;
                throw std::runtime_error("");
            } 

            // Define mersenne_twister_engine Random Gen. (with random seed)
            std::random_device rd;
            int seed = rd();
            std::mt19937 gen(seed);
            std::uniform_real_distribution<> dis(0,_size);
            
            // Pick two random elements
            int e1 = (int) dis(gen), e2 =(int) dis(gen);

            int a; int b;
            if (e1 == e2){
                N_tries += 1;
                continue;
            }
            else if (e1<e2){
                a = e1;
                b = e2;
            }
            else if (e1>e2){
                a = e2;
                b = e1;
            }
            else{
                N_tries += 1;
                continue;
            }

            // to have an interval require a prec b, so skip if not
            if (_CMatrix[a][b] == 0){
                N_tries += 1;
                continue;
            }

            // Check they respect boundaries, if that ise demanded
            if (avoid_boundaries){
                double r1 = _coords[e1][1];
                double r2 = _coords[e2][1];
                if (!(rmin <= r1 && r1 <= rmax && rmin <= r2 && r2 <= rmax)){
                    N_tries += 1;
                    continue;
                }
            }

            int n = IntervalCard(a, b);
            if (n >= min_size && n<= max_size)
            {  

                /*          //OLD WAY WITH SET INTERSECTION

                // Create set_intersection for cmatrix..
                // Interval includes a, b and the elements connecting them
                std::unordered_set<int> interval = set_intersection(
                            _futures[a], _pasts[b]);
                interval.insert(a);
                interval.insert(b);

                // Create a sorted vector of the interval (remaining indices)
                std::vector<int> ordered_interval(interval.begin(),
                                                interval.end());
                std::sort(ordered_interval.begin(),ordered_interval.end());              
                */
                

                // Create set_intersection for cmatrix..
                // Interval includes a, b and the elements connecting them
                vector<int> ordered_interval = {a};
                for (int i=a+1; i<b; i++) {
                    if(_CMatrix[a][i] && _CMatrix[i][b]) {
                        ordered_interval.push_back(i);
                    }
                }
                ordered_interval.push_back(b);

                if(ordered_interval.size() != n) {
                    std::cout << "n="<<n<<", interval size="<<
                    ordered_interval.size()<<std::endl;
                }

                // Create a copy of the (cut) interval "reduced" cmatrix
                vector<vector<int>> M =
                            EmbeddedCauset::getIntervalCmatrix(ordered_interval);
                
                // Get the number of chains up to including size k
                // where k=1 == _size
                double C1 = (double)n;
                double C2 = sumMatrix(M);

               if (k_max >=3) { 
                    vector<vector<int>> M2 = matmul(M,M);
                    double C3 = sumMatrix(M2);
                    chain_arr.push_back(C1);
                    chain_arr.push_back(C2);
                    chain_arr.push_back(C3);

                    if (k_max == 4){
                        vector<vector<int>> M3 = matmul(M2,M);
                        double C4 = sumMatrix(M3);
                        chain_arr.push_back(C4);
                    }
               }
                else if (k_max>4) {
                    print("Haven't implemented this for k>4!");
                    throw std::runtime_error("");
                }
                else {
                    print("What did you choose for k?");
                    print("k<=4 required!");
                    throw std::runtime_error("");
                }

                // Find the average r value in the interval
                for (int index : ordered_interval) {
                    r_avg += _coords[index][1];
                }
                r_avg = r_avg/(double)n;
        

                // Found the suitable interval in the causet
                found = true;

                //Create the pair of <N_chainK vector, r_avg>
                std::pair<vector<double>,double> interval_result =
                                                        {chain_arr,r_avg};
                results.push_back(interval_result);

                N_intervals_found++;
                std::cout << "Found "<<
                    (N_intervals_found) << "/" << N_intervals <<
                    " intervals" << std::endl;
            }
            else{
                N_tries +=1;
                continue;
            }
        }   
    }
    // Found number of (1...k_max)-sized chains for N_intervals
    return results;  
}


//////////////////////////////////////////////////////////////////////////////
//===========================================================================
// SAVE 
//===========================================================================
/////////////////////////////////////////////////////////////////////////////

/**
 * @brief Save causet attributes in file (ideally txt or csv)
 * ===========================================================================
 * [0,1] -> Storage Option
 * [1,1] -> size; 
 * [2,1] -> spacetime dimension;
 * [3,1] -> shape name;  
 * [4,1] -> spacetime name; 
 * 
 * ===================================== "cmatrix" option =======>
 * [5,0] -> "Matrix"
 * [6 to 6+size-1, 0 to size-1] -> Cmatrix; 
 * 
 * == "sets" option    =======>
 * [6 to 6+size-1,:] pasts
 * [6+size+1 to 6+2size,:] futures
 * [6+2size+2 to 6+3size+1,:] past links
 * [6+3size+3 to 6+4size+2,:] future links
 * 
 * [-size:] -> coordinates
 * 
 * @param path_file_ext const char* : path/file.ext 
 * @param storage_option const char* : cmatrix or sets
 */
void EmbeddedCauset::save_causet(const char* path_file_ext,
                                 const char* storage_option)
{
    std::ofstream out;
    out.open(path_file_ext);
    //if (!out.is_open()) std::cout<<"It is not open"<<std::endl;
    out<<"Storage option," << storage_option << std::endl;
    out<<"Size,"<<_size<<std::endl;
    out<<"Dimension,"<<_spacetime._dim<<std::endl;
    out<<"Shape,"<<_shape._name<<std::endl;
    out<<"Spacetime,"<<_spacetime._name<<std::endl;

    if (strcmp(storage_option, "cmatrix")==0)
    {
        out<<"Matrix,"<<std::endl;
        for (auto row : _CMatrix) 
        {
            for (auto col : row)
                {out << col <<',';}
            out<<std::endl;
        }
    }

    else if (strcmp(storage_option, "sets")==0)
    {
        if (!_pasts.size() || !_futures.size() ||
            !_past_links.size() || !_future_links.size())
            {
                std::cout << "You don't have all sets and links.\n";
                std::cout << "Please choose option 'all with links' \
                              for the causet generation" << std::endl;
                std::cout << "You're missing -> ";
                if (!_pasts.size()){
                    std::cout << "pasts" << std::endl;}
                if (!_futures.size()){
                    std::cout << "futures" << std::endl;}
                if (!_past_links.size()){
                    std::cout << "past links" << std::endl;}
                if (!_future_links.size()){
                    std::cout << "future links" << std::endl;}
                throw std::invalid_argument("dont have all sets+links");
            }
        out<<"Past sets, " << std::endl;
        for (auto past : _pasts)
        {
            for (auto e : past){
                out << e << ",";}
            out<<std::endl;
        }

        out<<"Future sets, " << std::endl;
        for (auto future : _futures)
        {
            for (auto e : future){
                out << e << ",";}
            out<<std::endl;
        }

        out<<"Past links sets, " << std::endl;
        for (auto past_links : _past_links)
        {
            for (auto e : past_links){
                out << e << ",";}
            out<<std::endl;
        }

        out<<"Future links sets, " << std::endl;
        for (auto fut_links : _future_links)
        {
            for (auto e : fut_links){
                out << e << ",";}
            out<<std::endl;
        }
    }

    else {
        std::cout << "Please choose 'cmatrix' or 'sets' option\n";
        throw std::invalid_argument("Choose right parameter");
    }

    out<<"Coordinates"<<std::endl;
    for (int i = 0; i < _size; i++) 
    {
        auto row = _coords[i];
        for (int mu = 0; mu < _spacetime._dim; mu++)
        {
            out<<row[mu];
            if (mu != _spacetime._dim -1)
                out<<",";
        }
        if (i != _size-1) 
            out<<std::endl;
    }

    out.close();
    return;
}




//////////////////////////////////////////////////////////////////////////////
//============================================================================
// MAKE ATTRIBUTES //=========================================================
//////////////////////////////////////////////////////////////////////////////
//============================================================================
/**
 * @brief Creates chosen attribues.Requires _size to have already be defined,
 *  and EVENTS ALREADY SORTED BY NATURAL LABELLING.
 * 
 * @param method: const char*, possible choices are
 * - "coordinates": create from coordinates causality
 * - "pasts": create from already existing _pasts
 * - "futures": create from already existing _futures
 * @param make_matrix : bool, if true(default) make _Cmatrix
 * @param special: bool, if true(default) have C[i][j]=-1 if link IFF also
 * use_transitivity is on.
 * @param use_transitivity: bool, if true(default) exploit transitivity. If 
 * make_links is true, it is compulsorily true.
 * @param make_sets: bool, if true (non-default) make set (see sets_type)
 * @param make_links: bool, if true (non-default) make links (see sets_type)
 * @param generation_mode: const char* specifying the generation method:
 * - "all with links" : make EVERYTHING overwriting make_matrix, make_sets,
 * make_links.
  * - "all" : Overwrite make_matrix and make_links and 
 * make CMatrix, _past and _futures. NOT LINKS. NOT SPECIAL. 
 * - "both only": makes both past and future, OVERWRITES make_matrix and
 * make_links, making them false. 
 * - "past": make _past_links
 * - "future": make _future_links
 */
void EmbeddedCauset::make_attrs (const char* method,// = "coordinates",
                                    bool make_matrix,
                                    bool special,// = false,
                                    bool use_transitivity,// = true,
                                    bool make_sets,// = false,
                                    bool make_links,// = false,
                                    const char* sets_type)// = "both only")
{
    // 1. Fix coordinates to EF(orginal) if it is BlackHole
    typedef void (*inversefunc)
    (std::vector<std::vector<double>>& coords, double mass, const char* EFtype);
    inversefunc inverse_transf = Spacetime::do_nothing;
    if (strcmp(_spacetime._name, "BlackHole")==0 
        && _spacetime._metricname!="EF(original)")
    {
        //change coordinates to EForig and save inverse function to go back
        inverse_transf = _spacetime.ToInEF_original(_coords);
        this->sort_coords(0, false);
    }

    // 2. Perform Causality
    if (strcmp(sets_type, "all with links")==0)
    {  
        this->make_cmatrix_and_allpasts(special);
        this->make_all_futures("coordinates");
    }
    
    else if (strcmp(sets_type, "all")==0)
    {
        this->make_all_but_links();
    }

    else if (strcmp(sets_type, "both only")==0)
    {
        this->make_sets(method);
    }

    else if (make_matrix)
    {
        _special_matrix = special && use_transitivity;
        if (make_links == false && make_sets == false)
        {
            this->make_cmatrix(method, special, use_transitivity);
        }
        else if (make_links == true && make_sets == false)
        {
            if (strcmp(sets_type, "past")==0){
                std::cout<<"commented out\n";}
                //this->make_cmatrix_and_pastlinks(method, special);}
            else if (strcmp(sets_type, "future")==0){
                this->make_cmatrix_and_futlinks(method, special);}
        }
        else if (make_links == false && make_sets == true)
        {
            if (strcmp(sets_type, "past")==0){
                std::cout<<"commented out\n";}
                //this->make_cmatrix_and_pasts(method, special, use_transitivity);}
            else if (strcmp(sets_type, "future")==0){
                std::cout<<"commented out\n";}
                //this->make_cmatrix_and_futs(method, special, use_transitivity);}
        }
        else /*both make_sets and links*/
        {
            if (strcmp(sets_type, "past")==0){
                std::cout<<"commented out\n";}
                //this->make_cmatrix_and_allpasts(special);}
            else if (strcmp(sets_type, "future")==0){
                std::cout<<"commented out\n";}
                //this->make_cmatrix_and_allfuts(special);}
        }
    }

    else /*Don't make matrix neither both sets*/
    {
        if (make_links == true && make_sets == false)
        {
            if (strcmp(sets_type, "past")==0){
                std::cout<<"commented out\n";}
                //this->make_past_links(method);}
            else if (strcmp(sets_type, "future")==0){
                std::cout<<"commented out\n";}
                //this->make_fut_links(method);}
        }
        else if (make_links == false && make_sets == true)
        {
            if (strcmp(sets_type, "past")==0){
                std::cout<<"commented out\n";}
                //this->make_pasts(method);}
            else if (strcmp(sets_type, "future")==0){
                std::cout<<"commented out\n";}
                //this->make_futures(method);}
        }
        else if (make_links == true && make_sets == true)
        {
            if (strcmp(sets_type, "past")==0){
                std::cout<<"commented out\n";}
                //this->make_all_pasts(method);}
            else if (strcmp(sets_type, "future")==0){
                std::cout<<"commented out\n";}
                //this->make_all_futures(method);}
        }
        else
        {   
            std::cout<<"Note: causet has no causal relations"<<std::endl;
        }
    }

    //Coords back to initial ones (does nothing if were not BlackHole or
    //were already EF(original))
    inverse_transf(_coords, _spacetime._mass, "original");
    return;
}


//////////////////////////////////////////////////////////////////////////////
//BEHIND THE SCENES

/**
 * @brief make CMatrix, pasts and futures from coordinates. NOT LINKS.
 * 
 */
void EmbeddedCauset::make_all_but_links()
{
    auto xycausality = this->_spacetime.Causality();
    std::vector<double> st_period = _spacetime._period;
    double mass = _spacetime._mass;

    _CMatrix.resize(_size, vector<int>(_size,0));
    _pasts.resize(_size);
    _futures.resize(_size);

    for(int j=1; j<_size; j++) 
    {
        for(int i=j-1; i>-1; i--) 
        {
            bool causalities = xycausality(_coords[i],_coords[j],
                                           st_period,mass);
            if (causalities) //i in past of j, j in future of i
            {
                _CMatrix[i][j] = 1;
                _pasts[j].insert(i);
                _pasts[j].insert(_pasts[i].begin(),_pasts[i].end());
                // Insert j into i's future and into
                // the future of elements in i's past
                _futures[i].insert(j);
                for (int ind_in_ipast : _pasts[i])
                {    
                    _futures[ind_in_ipast].insert(j);
                }
            }    
        }
    }
}


/**
 * @brief Makes _CMatrix from coordinates or past/futures set
 * 
 * @param method : const char* "coordinates" or "sets"
 * @param special : bool, if true, links identified with -1
 * @param use_transitivity : bool, if true, use transitivity to determine 
 * relations when possible.
 */
void EmbeddedCauset::make_cmatrix(const char* method,
                                    bool special,
                                    bool use_transitivity)
{
    
    auto xycausality = this->_spacetime.Causality();
    std::vector<double> st_period = _spacetime._period;
    double mass = _spacetime._mass;
    _CMatrix.resize(_size, vector<int>(_size,0));

    if (strcmp(method, "coordinates")==0)
    {
        if (use_transitivity)
        {
            //std::cout << "Making cmatrix only with transitivity, without parallel inside\n";
            // std::cout << "j before i\n";
            // int special_factor = (special)? -1 : 1;
            // for(int j=1; j<_size; j++) //can skip the very first, i.e 0th
            // {
            //     for(int i=j-1; i>-1; i--) //i can only preceed j
            //     {
            //         if (_CMatrix[i][j] != 0){
            //             continue;}
            //         else
            //         {
            //             //if(xycausality(_coords[i],_coords[j],st_period,mass))
            //             {
            //                 _CMatrix[i][j] = special_factor;
            //                 // Obtain transitive relations
            //                 //#pragma omp parallel for //schedule(dynamic,8)
            //                 for (int k = i-1; k>-1; k--)
            //                 {
            //                     if(_CMatrix[k][i] != 0) //k<i<j -> k<j
            //                         { _CMatrix[k][j] = 1;}
            //                 }
            //             }
            //         }
            //     }
            // }
            //std::cout << "i before j\n";
            //int special_factor = (special)? -1 : 1;
            for(int i=1; i<_size; i++) //can skip the very first, i.e 0th
            {
                for(int j=i-1; j>-1; j--) //i can only preceed j
                {
                    if (_CMatrix[i][j] != 0){
                        continue;}
                    else
                    {
                        // note in flatspacetime funct, I set dim=4 hardcoded in spacetimes.cpp
                        if(xycausality(_coords[i],_coords[j],st_period,mass))
                        //if (areTimelike4D(_coords[i],_coords[j],4))
                        {
                            _CMatrix[i][j] = 1;//special_factor;
                            // Obtain transitive relations
                            //#pragma omp parallel for //schedule(dynamic,8)
                            for (int k = j-1; k>-1; k--)
                            {
                                if(_CMatrix[j][k] != 0) //k<i<j -> k<j
                                    { _CMatrix[i][k] = 1;}
                            }
                        }
                    }
                }
            }
        }
        else 
        {
            //std::cout << "Making cmatrix only without transitivity, without parallel\n";
            //std::cout << "j then i..\n";
            //#pragma omp parallel for// schedule(dynamic,8)
            //#pragma omp parallel for collapse(2)
            
            //std::cout << "with parallelisation\n";
            #pragma omp parallel for schedule(dynamic)
            for(int i=0; i<_size-1; i++) //can skip the very last, i.e Nth
            {
                for(int j=i+1; j<_size; j++) //i can only preceed j
                {
                    if(xycausality(_coords[i],_coords[j],st_period,mass))
                    //if(_spacetime.BH_causal4D(_coords[i],_coords[j],st_period,mass))
                    //if(_spacetime.Flat_causal(_coords[i],_coords[j],st_period,mass)[0])
                    //Returning a vector of boleans vs just boolean gives 33% boost in time
                    //if (areTimelike4D(_coords[i],_coords[j]))
                    {
                        _CMatrix[i][j] = 1;
                    }    
                }
            }
        }
    }
    else
    {
        std::cout<<"Creation of Matrix failed because currently\
        only method = 'coordinates' is supported."<<std::endl;
        throw std::invalid_argument("Only coordinates method currently \
        supported");
    }
}


/**
 * @brief Creates _CMatrix, _pasts and past_links. Can only be from coords. 
 * Transitivity is mandatory as links are being made. 
 */
void EmbeddedCauset::make_cmatrix_and_allpasts(bool special)
{
    auto xycausality = this->_spacetime.Causality();
    std::vector<double> st_period = _spacetime._period;
    double mass = _spacetime._mass;

    int special_factor = (special)? -1 : 1;
    _CMatrix.resize(_size, vector<int>(_size,0));
    _pasts.resize(_size);
    _past_links.resize(_size);
    for(int j=1; j<_size; j++) //can skip the very first, i.e 0th
    {
        for(int i=j-1; i>-1; i--) //i can only preceed j
        {
            if (_CMatrix[i][j] != 0)
                {continue;}
            if (xycausality(_coords[i],_coords[j],st_period,mass))
            {
                _CMatrix[i][j] = special_factor;
                _past_links[j].insert(i);
                _pasts[j].insert(i);
                _pasts[j].insert(_pasts[i].begin(), _pasts[i].end());
                // transitivity is mandatory if links are being made
                for (int k = i-1; k>-1; k--)
                {
                    if(_CMatrix[k][i] != 0) //k<i<j -> k<j
                        { _CMatrix[k][j] = 1;}
                }
            }
        }
    }
}


/**
 * @brief Creates _CMatrix, _futures and fut_links. Can only be from coords.
 * Transitivity is mandatory as links are being made.  
 */
void EmbeddedCauset::make_cmatrix_and_allfuts(bool special)
{
    auto xycausality = this->_spacetime.Causality();
    std::vector<double> st_period = _spacetime._period;
    double mass = _spacetime._mass;

    int special_factor = (special)? -1 : 1;
    if (_CMatrix.size()!=0) _CMatrix.clear();
    _CMatrix.resize(_size, vector<int>(_size,0));
    _futures.resize(_size);
    _future_links.resize(_size);
    for(int i=_size-2; i>-1; i--) //can skip the very last
    {
        for(int j=i+1; j<_size; j++) //j can only follow i
        {
            if (_CMatrix[i][j] != 0)
                {continue;}
            if (xycausality(_coords[i],_coords[j],st_period,mass))
            {
                _CMatrix[i][j] = special_factor;
                _future_links[i].insert(j);
                _futures[i].insert(j);
                _futures[i].insert(_futures[j].begin(), 
                                    _futures[j].end());
                // transitivity is mandatory if links are being made
                for (int k = j+1; k<_size; k++)
                {
                    if(_CMatrix[j][k] != 0) //i<j<k -> i<k
                        {_CMatrix[i][k] = 1;}
                }
            }
        }
    }
}


/**
 * @brief Make _CMatrix and _pasts
 * 
 * @param method const char* : either "coordinates" or "futures"
 * @param special bool : if true and use_transitivity, C_ij = -1 if ij link
 * @param use_transitivity bool : use transitivity where possible
 */
void EmbeddedCauset::make_cmatrix_and_pasts(const char* method,
                                               bool special,
                                               bool use_transitivity)
{
    if (strcmp(method, "coordinates")==0)
    {
        auto xycausality = this->_spacetime.Causality();
        std::vector<double> st_period = _spacetime._period;
        double mass = _spacetime._mass;

        _CMatrix.resize(_size, vector<int>(_size,0));
        _pasts.resize(_size); 
        if (use_transitivity)
        {
            int special_factor = (special)? -1 : 1;
            for(int j=1; j<_size; j++) //can skip the very first, i.e 0th
            {
                for(int i=j-1; i>-1; i--) //i can only preceed j
                {
                    if (_CMatrix[i][j] != 0){
                        continue;}
                    else if(xycausality(_coords[i],_coords[j],st_period,mass))
                    {
                        _CMatrix[i][j] = special_factor;
                        _pasts[j].insert(i);
                        _pasts[j].insert(_pasts[i].begin(), _pasts[i].end());
                        for (int k = i-1; k>-1; k--)
                        {
                            if(_CMatrix[k][i] != 0) //k<i<j -> k<j
                                { _CMatrix[k][j] = 1;}
                        }
                    }
                }
            }
        }
        else /*no transitivity*/
        for(int j=1; j<_size; j++) //can skip the very first, i.e 0th
        {
            for(int i=j-1; i>-1; i--) //i can only preceed j
            {
                if(xycausality(_coords[i],_coords[j],st_period,mass))
                {
                    _CMatrix[i][j] = 1;
                    _pasts[j].insert(i);
                }
            }
        }
    }
    else
    {
        std::cout<<"Creation of Matrix and pasts failed because currently\
        only method = 'coordinates' is supported."<<std::endl;
        throw std::invalid_argument("Only coordinates method currently \
        supported");
    }

}

/**
 * @brief Make _CMatrix and _futures
 * 
 * @param method const char* : either "coordinates" or "pasts"
 * @param special bool : if true and use_transitivity, C_ij = -1 if ij link
 * @param use_transitivity bool : use transitivity where possible
 */
void EmbeddedCauset::make_cmatrix_and_futs(const char* method,
                                            bool special,
                                            bool use_transitivity)
{
    if (strcmp(method, "coordinates")==0)
    {
        auto xycausality = this->_spacetime.Causality();
        std::vector<double> st_period = _spacetime._period;
        double mass = _spacetime._mass;

        _CMatrix.resize(_size, vector<int>(_size,0));
        _futures.resize(_size);
        if (use_transitivity)
        {
            int special_factor = (special && use_transitivity)? -1 : 1;
            for(int i=_size-1; i>-1; i--)
            {
                for(int j=i+1; j<_size; j++)
                {
                    if (_CMatrix[i][j] != 0)
                        {continue;}
                    else if(xycausality(_coords[i],_coords[j],st_period,mass))
                    {
                        _CMatrix[i][j] = special_factor;
                        _futures[i].insert(j);
                        _futures[i].insert(_futures[j].begin(), 
                                            _futures[j].end());
                        for (int k = j+1; k<_size; k++)
                        {
                            if(_CMatrix[k][j] != 0)
                                {_CMatrix[k][i] = 1;}
                        }
                    }
                }
            }
        }
        else /*no transitivity*/
        {
            for(int i=_size-1; i>-1; i--)
            {
                for(int j=i+1; j<_size; j++)
                {
                    if(xycausality(_coords[i],_coords[j],st_period,mass))
                    {
                        _CMatrix[i][j] = 1;
                        _futures[i].insert(j);
                    }
                }
            }
        }
    }
    else
    {
        std::cout<<"Creation of Matrix and futures failed because currently\
        only method = 'coordinates' is supported."<<std::endl;
        throw std::invalid_argument("Only coordinates method currently \
        supported");
    }
}


/**
 * @brief Make _CMatrix and _past_links. Transitivity is mandatory.
 * 
 * @param method const char* : either "coordinates" or "futures"
 * @param special bool : if true, C_ij = -1 if ij link
 */
void EmbeddedCauset::make_cmatrix_and_pastlinks(const char* method,
                                               bool special)
{
    if (strcmp(method, "coordinates")==0)
    {
        auto xycausality = this->_spacetime.Causality();
        std::vector<double> st_period = _spacetime._period;
        double mass = _spacetime._mass;

        int special_factor = (special)? -1 : 1;
        _CMatrix.resize(_size, vector<int>(_size,0));
        _past_links.resize(_size);

       
        for(int j=1; j<_size; j++) //can skip the very first, i.e 0th
        {
            
            for(int i=j-1; i>-1; i--) //i can only preceed j
            {
                if (_CMatrix[i][j] != 0)
                    {continue;}
                else if (xycausality(_coords[i],_coords[j],st_period,mass))
                {
                    _CMatrix[i][j] = special_factor;
                    _past_links[j].insert(i);
                    // transitivity is mandatory if links are being made
                    for (int k = i-1; k>-1; k--)
                    {
                        if(_CMatrix[k][i] != 0) //k<i<j -> k<j
                            { _CMatrix[k][j] = 1;}
                    }
                }
            }
        }
    }
    else
    {
        std::cout<<"Creation of Matrix and past_links failed because currently\
        only method = 'coordinates' is supported."<<std::endl;
        throw std::invalid_argument("Only coordinates method currently \
        supported");
    }

}


/**
 * @brief Make _CMatrix and _future_links.
 *        Transitivity is automatically applied, regardless of use_transitivity
 * 
 * @param method const char* : either "coordinates" or "pasts"
 * @param special bool : if true, C_ij = -1 if ij link
 */
void EmbeddedCauset::make_cmatrix_and_futlinks(const char* method,
                                               bool special)
{
    //std::cout << "Making cmatrix + futlinks, with parallel inside\n";
    if (strcmp(method, "coordinates")==0)
    {
        auto xycausality = this->_spacetime.Causality();
        std::vector<double> st_period = _spacetime._period;
        double mass = _spacetime._mass;

        int special_factor = (special)? -1 : 1;
        _CMatrix.resize(_size, vector<int>(_size,0));
        _future_links.resize(_size);

        for(int i=_size-1; i>-1; i--) //can skip the very last
        {
            //std::cout << "i="<<i<<"\n";
            for(int j=i+1; j<_size; j++) //j can only follow i
            {
                if (_CMatrix[i][j] != 0)
                    {continue;}
                else if (xycausality(_coords[i],_coords[j],st_period,mass))
                {
                    _CMatrix[i][j] = special_factor;
                    _future_links[i].insert(j);
                    // transitivity is mandatory if links are being made
                    //#pragma omp parallel for// schedule(dynamic,8)
                    for (int k = j+1; k<_size; k++)
                    {
                        if(_CMatrix[j][k] != 0) //i<j<k -> i<k
                            {_CMatrix[i][k] = 1;}
                    }
                }
            }           
        }
    }
    else
    {
        std::cout<<"Creation of Matrix and future_links failed as currently\
        only method = 'coordinates' is supported."<<std::endl;
        throw std::invalid_argument("Only coordinates method currently \
        supported");
    }
}


/**
 * @brief Make pasts and futures sets (not links).
 * 
 * @param method const char* : either "coordinates" or "cmatrix".
 */
void EmbeddedCauset::make_sets(const char* method)

{   
    _futures.resize(_size);
    _pasts.resize(_size);
    if (strcmp(method, "coordinates")==0)
    {
        // Define causality function pointer directly
        auto xycausality = this->_spacetime.Causality();
        std::vector<double> st_period = _spacetime._period;
        double mass = _spacetime._mass;

        // Loop through coordinates t_min -> t_max.
        // j>i automatically imposed as C_ij <-> i precedes j. 
        for (int j = 1; j<_size; j++)
        {
            for(int i=j-1; i>-1; i--)
            {

                // Does i precede j? == Is i<j?
                if (xycausality(_coords[i],_coords[j],st_period,mass)) 
                {
                    // Add i and its past to the past of j
                    _pasts[j].insert(i);
                    _pasts[j].insert(_pasts[i].begin(),_pasts[i].end());
                    // Insert j into i's future and into
                    // the future of elements in i's past
                    _futures[i].insert(j);
                    for (int ind_in_ipast : _pasts[i])
                    {    
                        _futures[ind_in_ipast].insert(j);
                    }
                }
            }
        }
    }
    //else if (strcmp(method, "cmatrix")==0)
    //    {this->make_sets_fromC();}
    else
    {
        std::cout<<"method must be 'coordinates' or 'cmatrix'"<<std::endl;
        throw std::invalid_argument("wrong method");
    }
}


/**
 * @brief Creates _pasts and _past_links, i.e. the sets of past and past 
 * links for each event. Requires _size to have already be defined, and events
 * sorted by a possible natural labelling.
 * 
 * @param method: const char*, possible choices are
 * - "coordinates": create from coordinates causality
 * - "cmatrix": create from already existing _CMatrix
 * - "futures": create from already existing futures
 */
// void EmbeddedCauset::make_all_pasts(const char* method)// = "coordinates")
// {   
//     _pasts.resize(_size);
//     _past_links.resize(_size);
//     // Loop through coordinates t_min -> t_max
//     for (int i=1; i<_size; i++)
//     {
//         //std::cout << "Event #"<< i+1 << std::endl;
//         for(int j=i-1; j>-1; j--)
//         {
//             // Check if j^th element is in pasts[i]
//             if (set_contains(j, _pasts[i]))
//                 {continue;}
//             else if (strcmp(method, "coordinates")==0 &&
//                     areTimelike(_coords[i], _coords[j]))
//             {
//                 _past_links[i].insert(j);
//                 _pasts[i].insert(j);
//                 _pasts[i].insert(_pasts[j].begin(), _pasts[j].end());
//             }
//         }
//     }
//     //std::cout <<"Finished sprinkling..." << std::endl;
// }


/**
 * @brief Creates _futures and _future_links, i.e. the sets of future and future 
 * links for each event. Requires _size to have already be defined, and events
 * sorted by a possible natural labelling.
 * 
 * @param method: const char*, possible choices are
 * - "coordinates": create from coordinates causality
 * - "Cmatrix": create from already existing _CMatrix
 * - "pasts": create from already existing futures
 */
void EmbeddedCauset::make_all_futures(const char* method)// = "coordinates")
{
    if (strcmp(method, "coordinates")==0)
    {
        auto xycausality = this->_spacetime.Causality();
        std::vector<double> st_period = _spacetime._period;
        double mass = _spacetime._mass;

        _futures.resize(_size);
        _future_links.resize(_size);
        for(int i=_size-2; i>-1; i--) //can skip the very last
        {
            for(int j=i+1; j<_size; j++) //j can only follow i
            {
                // Check if j^th element is in pasts[i]
                if (set_contains(j, _futures[i]))
                    {continue;}
                else if (xycausality(_coords[i],_coords[j],st_period,mass))
                {
                    _future_links[i].insert(j);
                    _futures[i].insert(j);
                    _futures[i].insert(_futures[j].begin(), 
                                        _futures[j].end());
                }
            }
        }
    }
    else
    {
        std::cout<<"method must be 'coordinates' or 'cmatrix', but, you know,"
                 <<" we have not implemented 'cmatrix'."<<std::endl;
        throw std::invalid_argument("wrong method");
    }
}


/**
 * @brief Creates _pasts i.e. the sets of past events for each event. 
 * Requires _size to have already be defined, and events
 * sorted by a possible natural labelling.
 * 
 * @param method: const char*, possible choices are
 * - "coordinates": create from coordinates causality
 * - "Cmatrix": create from already existing _CMatrix (not yet implemented)
 * - "futures": create from already existing futures (not yet implemented)
 */
// void EmbeddedCauset::make_pasts(const char* method)// = "coordinates")
// {   
//     _pasts.resize(_size);
//     // Loop through coordinates t_min -> t_max
//     for (int i=1; i<_size; i++)
//     {
//         //std::cout << "Event #"<< i+1 << std::endl;
//         for(int j=i-1; j>-1; j--)
//         {
//             // Check if j^th element is in pasts[i]
//             if (set_contains(j, _pasts[i]))
//                 {continue;}
//             else
//             {
//                 if (strcmp(method, "coordinates")==0 &&
//                     areTimelike(_coords[i], _coords[j]))
//                 {
//                     _pasts[i].insert(j);
//                     _pasts[i].insert(_pasts[j].begin(), _pasts[j].end());
//                 }
//             }
//         }
//     }
// }


/**
 * @brief Creates _futures i.e. the sets of future events for each event. 
 * Requires _size to have already be defined, and events
 * sorted by a possible natural labelling.
 * 
 * @param method: const char*, possible choices are
 * - "coordinates": create from coordinates causality
 * - "Cmatrix": create from already existing _CMatrix (not yet implemented)
 * - "pasts": create from already existing pasts (not yet implemented)
 */
// void EmbeddedCauset::make_futures(const char* method)// = "coordinates")
// {   
//     _futures.resize(_size);
//     // Loop through coordinates t_min -> t_max
//     for (int i =_size-1; i>-1; i--)
//     {
//         //std::cout << "Event #"<< i+1 << std::endl;
//         for(int j=i+1; j<_size; j++)
//         {
//             if (set_contains(j, _futures[i]))
//                 {continue;}
//             else
//             {
//                 if (strcmp(method, "coordinates")==0 &&
//                     areTimelike(_coords[i], _coords[j]))
//                 {
//                     _futures[i].insert(j);
//                     _futures[i].insert(_futures[j].begin(), _futures[j].end());
//                 }
//             }
//         }
//     }
// }


/**
 * @brief Creates _past_links. 
 * Requires _size to have already be defined, and events
 * sorted by a possible natural labelling.
 * 
 * @param method: const char*, possible choices are
 * - "coordinates": create from coordinates causality
 * - "Cmatrix": create from already existing _CMatrix
 * - "futures": create from already existing futures
 */
// void EmbeddedCauset::make_past_links(const char* method)// = "coordinates")
// {   
//     _past_links.resize(_size);
//     // Loop through coordinates t_min -> t_max
//     for (int i=1; i<_size; i++)
//     {
//         //std::cout << "Event #"<< i+1 << std::endl;
//         for(int j=i-1; j>-1; j--)
//         {
//             // Check if j^th element is in pasts[i]
//             if (set_contains(j, _pasts[i]))
//                 {continue;}
//             else
//             {
//                 if (strcmp(method, "coordinates")==0 &&
//                     areTimelike(_coords[i], _coords[j]))
//                     {_past_links[i].insert(j);}
//             }
//         }
//     }
//     //std::cout <<"Finished sprinkling..." << std::endl;
// }


/**
 * @brief Creates _future_links. 
 * Requires _size to have already be defined, and events
 * sorted by a possible natural labelling.
 * 
 * @param method: const char*, possible choices are
 * - "coordinates": create from coordinates causality
 * - "Cmatrix": create from already existing _CMatrix
 * - "pasts": create from already existing pasts
 */
void EmbeddedCauset::make_fut_links(const char* method)// = "coordinates")
{   
    std::cout << "Making only futlinks, no parallel\n";
    _future_links.resize(_size);
    auto xycausality = this->_spacetime.Causality();
    std::vector<double> st_period = _spacetime._period;
    double mass = _spacetime._mass;
    if (strcmp(method, "coordinates")==0)
    {
        for (int i =_size-1; i>-1; i--) //can skip the very last
        {
            //std::cout << "Event #"<< i+1 << std::endl;
            for(int j=i+1; j<_size; j++) //j can only follow i
            {
                if (set_contains(j, _futures[i]))
                    {continue;}
                else
                {
                    if (xycausality(_coords[i],_coords[j],st_period,mass))
                        {_future_links[i].insert(j);}
                }
            }
        }
    }
    //std::cout <<"Finished sprinkling..." << std::endl;
}





///////////////////////////////////////////////////////////////////////////////
// Methods for counting links --> entropy
///////////////////////////////////////////////////////////////////////////////


/**
 * @brief First, creates from causal matrix _CMatrix kind of a set of 
 * future_links vectors such that if an element has one or more future links, 
 * then TWO ONLY, THE FIRST TWO, will be added to the vectors 
 * (as that is enough to see if an element is maximal).
 * Then counts links between maximal elements - below t_f and inside r_S - and 
 * maximal_but_one elements outside r_S. 

 * @param t_f Highest boundary for time. CURRENTLY UNUSED AS FIXED TO MAX.
 * @param r_S Schwarzschild radius

 * @return int Number of links
 */
int EmbeddedCauset::count_links_fromCMatrix(double& t_f, double r_S)
{
    if (strcmp(_spacetime._name, "BlackHole")==0)
    {
        if (_CMatrix.size()==0)
        {
            std::cout << "To create future link matrix, CMatrix must exist";
            throw std::invalid_argument("No CMatrix");}

        _future_links.resize(_size);
        
        #pragma omp parallel for schedule(dynamic)
        for (int i=0; i<_size; i++)
        {
            int n_links_of_i = 0; 
            for (int j=i+1; j<_size; j++)
            {
                if (_CMatrix[i][j] == 0) {
                    continue;
                }
                else
                {
                    bool has_broken = false;
                    for (int k=i+1; k<j;k++)
                    {
                        if (_CMatrix[i][k]*_CMatrix[k][j]!=0){
                            has_broken = true;
                            break;} //breaks k loop
                    }
                    if (!has_broken){
                        
                        #pragma omp atomic
                        n_links_of_i += 1;
                        _future_links[i].insert(j);
                        if (n_links_of_i > 1)
                            {break;} /*breaks j loop, hence goes to next i*/
                    }
                }
            }
        }
        int N = this->count_links_BH(t_f,r_S);
        return N;
    }
    else /*Spacetime name not BlackHole*/
    {
        std::cout<<"Please choose 'BlackHole' for spacetime." <<
        "Other spacetimes might be available in the future."
        << std::endl;
        throw std::invalid_argument("Wrong spacetime");
    }
}




/**
 * @brief   Finds number of links in the causet connecting maximal elements 
 *          below t_f and inside the horizon with maximal-but-one elements
 *          outside the horizon.
 *          Currently works only for spacetime "Schwarzschild" in EForig coords, but
 *          could be expanded if needed in the future. 
 * 
 * @param t_f Highest boundary for time. CURRENTLY UNUSED AS FIXED TO MAX.
 * @param r_S Schwarzschild radius

 * @return int Number of links
 */
int EmbeddedCauset::count_links_BH(double& t_f, double r_S)
{
    if (!strcmp(_spacetime._name, "BlackHole")==0)
    {
        std::cout<<"Please choose 'BlackHole' for spacetime." <<
        "Other spacetimes might be available in the future" << std::endl;
        throw std::invalid_argument("Wrong spacetime");
    }

    // Number of links
    int N = 0;
    
    // To find point with lowest time component. Hypersurface set at t=0 btw.
    std::vector<double> min_times;
    std::vector<double> min_radii;
    std::vector<double> max_radii;
    for (int i = _size-2; i>-1; i--)
    {     
        if (_coords[i][1]>r_S) // i outside horizon
        {
            for (int j=i+1; j<_size; j++)
            {
                if (_coords[j][0]>_coords[i][0]) //t_j>t_i (SHOULD ALWAYS GO HERE)
                {
                    if (_coords[j][1]<r_S)  // j inside horizon
                    {
                        if (_future_links[j].size()==0 && // if j==maximal
                            _future_links[i].size()==1)   // if i links only to j  
                        {
                            // check if j-i is the link
                            if (set_contains(j,_future_links[i]))
                            {
                                N++;
                                min_times.push_back(_coords[i][0]);
                                min_radii.push_back(_coords[i][1]); //outside points
                                max_radii.push_back(_coords[j][1]); //inside points
                            }
                        }
                    }
                }
                else // t_j<t_i //
                {
                    std::cout << "t_j<t_i!!!!!!!!!!!!!!!!!!!!!!!!!!\n";
                    if (_coords[i][1]<r_S && _coords[j][1]>r_S) // t_j<t_i
                    {
                        if (_future_links[i].size()==0 &&  // if i==maximal
                            _future_links[j].size()==1)  // if j links only to i  
                        {
                            // check if j-i is the link
                            if (set_contains(i,_future_links[j])) //faster if here
                            {
                                N++;
                                min_times.push_back(_coords[j][0]);
                            }
                        }
                    }
                }
            }
        }
    }
    double mintime = vecmin(min_times);
    double minradiusOut = vecmin(min_radii);
    double maxradiusOut = vecmax(min_radii);
    double maxradiusIn = vecmax(max_radii);
    double minradiusIn = vecmin(max_radii);
    std::cout << "t_min for elements in these links = " << mintime << std::endl; 
    std::cout << "r_max OUT = " << maxradiusOut << std::endl;
    std::cout << "r_min OUT = " << minradiusOut << std::endl;
    std::cout << "r_max IN = " << maxradiusIn << std::endl;
    std::cout << "r_min IN = " << minradiusIn << std::endl;
    return N;
}


/**
 * @brief First, creates from causal matrix _CMatrix KIND OF a set of 
 * future_links vectors such that if an element has one or more future links, 
 * then TWO ONLY, THE FIRST TWO, will be added to the vectors 
 * (as that is enough to see if an element is maximal).
 * Then counts lambdas between maximal 
 * elements -below t_f and inside r_S- and maximal_but_one elements outside r_S.
 * 
 * 
 * @param t_f Highest boundary for time. CURRENTLY UNUSED AS FIXED TO MAX.
 * @param r_S Schwarzschild radius

 * @return map<int, std::vector<int>> : key is maximal element label, value 
 *         is a vector of maximal but one connected elements' labels.
 */
std::map<int,std::vector<int>> EmbeddedCauset::get_lambdas(double& t_f, 
                                                            double r_S)
{
    if (strcmp(_spacetime._name, "BlackHole")==0)
    {
        
        if (_future_links.size() == _size) /*if already defined*/
        {
            return this->get_lambdas_from_futlinks(t_f,r_S);
        }

        else if (_CMatrix.size()==0)
        {
            std::cout << "To create future link matrix, CMatrix must exist";
            throw std::invalid_argument("No CMatrix");}
        else
        {
            _future_links.resize(_size);
        
            for (int i=0; i<_size; i++)
            {
                int n_links_of_i = 0;
                for (int j=i+1; j<_size; j++)
                {
                    if (_CMatrix[i][j] == 0) {
                        continue;
                    }
                    else
                    {
                        bool has_broken = false;
                        for (int k=i+1; k<j;k++)
                        {
                            if (_CMatrix[i][k]*_CMatrix[k][j]!=0){
                                has_broken = true;
                                break;}
                        }
                        if (!has_broken)
                        {
                            n_links_of_i += 1;
                            _future_links[i].insert(j);
                            if (n_links_of_i - 1 > 0)
                                {break;} /*breaks j loop, hence goes to next i*/
                        }
                    }
                }
            }
            return this->get_lambdas_from_futlinks(t_f,r_S);
        }
    }
    else /*Spacetime name not BlackHole*/
    {
        std::cout<<"Please choose 'BlackHole' for spacetime." <<
        "Other spacetimes might be available in the future."
        << std::endl;
        throw std::invalid_argument("Wrong spacetime");
    }
}


/**
 * @brief First, creates from causal matrix _CMatrix a kind of a set of 
 * future_links vectors such that if an element has one or more future links, 
 * then ONE AND ONLY ONE, THE FIRST, will be added to the vectors 
 * (as that is enough to see if an element is maximal).
 * Then counts lambdas between maximal elements -below t_f and inside r_S- 
 * and maximal_but_one elements outside r_S. 
 * 
 * @param t_f Highest boundary for time. CURRENTLY UNUSED AS FIXED TO MAX.
 * @param r_S Schwarzschild radius

 * @return map<int, int> : key is lambdas' size, value is number of
           such lambdas.
 *         Also, note, we also keep:
 *         result[-1] = mintime;
 *         result[-2] = innermost;
 *         result[-3] = outermost;
 */
std::map<int,double> EmbeddedCauset::count_lambdas(double& t_f, double r_S)
{
    if (strcmp(_spacetime._name, "BlackHole")==0)
    {
        if (_future_links.size() == _size) /*if already defined*/
        {
            std::cout<<"No need for futlinks, straight to counting molecules\n";
            std::map<int,double> sizes = get_lambdas_sizes(t_f,r_S);
            std::cout << "Finished get_lambdas_sizes" << std::endl;
            std::map<int,double> distr = get_lambdas_distr(sizes); 
            std::cout << "Finished get_lambdas_distr" << std::endl;
            return distr;
        }

        else if (_CMatrix.size()==0)
        {
            std::cout << "To create future link matrix, CMatrix must exist";
            throw std::invalid_argument("No CMatrix");
        }
        
        else
        {
            std::cout<<"Starting doing futlinks in count_lambdas"<<std::endl;
            _future_links.resize(_size);
        
            #pragma omp parallel for schedule(dynamic)
            for (int i=0; i<_size; i++)
            {
                int n_links_of_i = 0;
                for (int j=i+1; j<_size; j++)
                {
                    if (_CMatrix[i][j] == 0) {
                        continue;
                    }
                    else
                    {
                        bool has_broken = false;
                        for (int k=i+1; k<j;k++)
                        {
                            if (_CMatrix[i][k]*_CMatrix[k][j]!=0){
                                has_broken = true;
                                break;}
                        }
                        if (!has_broken)
                        {
                            #pragma omp critical
                            {
                                n_links_of_i += 1;
                                _future_links[i].insert(j);
                            }
                            if (n_links_of_i - 1 > 0)
                                {break;} /*breaks j loop, hence goes to next i*/
                        }
                    }
                }
            }
            std::cout << "Finished done futlinks" << std::endl;
            std::map<int,double> sizes = get_lambdas_sizes(t_f,r_S);
            std::cout << "Finished get_lambdas_sizes" << std::endl;
            std::map<int,double> distr = get_lambdas_distr(sizes); 
            std::cout << "Finished get_lambdas_distr" << std::endl;
            return distr;
        }
    }
    else /*Spacetime name not BlackHole*/
    {
        std::cout<<"Please choose 'BlackHole' for spacetime." <<
        "Other spacetimes might be available in the future."
        << std::endl;
        throw std::invalid_argument("Wrong spacetime");
    }
}




/**
 * @brief First, creates from causal matrix _CMatrix KIND OF a set of 
 * future_links vectors such that if an element has 3 or more future links, 
 * then THREE ONLY, THE FIRST THREE, will be added to the vectors 
 * (as that is enough to see if an element is maximal but 2).
 * Then get Hawking's radiation molecules apb:
 * - p maximal but two below t_f and outside the horizon
 * - a maximal below t_f and outside the horizon
 * - b maximal below t_f and inside the hoizon
 * Note: 
 * - if a<b the molecule is "close";
 * - if b spacelike a the molecule is "open".
 * 
 * @param t_f Highest boundary for time. CURRENTLY UNUSED AS FIXED TO MAX.
 * @param r_S Schwarzschild radius

 * @return map<int, std::vector<int>> : key is minimal p element label, value 
           is the pair of labels of [a,b].
 */
std::map<int,std::vector<int>> EmbeddedCauset::get_HRVs(double& t_f, 
                                                        double r_S)
{
    if (strcmp(_spacetime._name, "BlackHole")==0)
    {
        if (_future_links.size() == _size) /*if already defined*/
        {
            return this->get_HRVs_from_futlinks(t_f,r_S);
        }
        else if (_CMatrix.size()==0)
        {
            std::cout << "To create future link matrix, CMatrix must exist";
            throw std::invalid_argument("No CMatrix");
        }
        else
        {
            _future_links.resize(_size);

            for (int i=0; i<_size; i++)
            {
                int n_links_of_i = 0;
                for (int j=i+1; j<_size; j++)
                {
                    if (_CMatrix[i][j] == 0) {
                        continue;
                    }
                    else
                    {
                        bool has_broken = false;
                        for (int k=i+1; k<j;k++)
                        {
                            if (_CMatrix[i][k]*_CMatrix[k][j]!=0){
                                has_broken = true;
                                break;}
                        }
                        if (!has_broken)
                        {
                            _future_links[i].insert(j);
                            n_links_of_i += 1;
                            if (n_links_of_i - 2 > 0)
                                {break;} /*breaks j loop, hence goes to next i*/
                        }
                    }
                }
            }
            return this->get_HRVs_from_futlinks(t_f,r_S);
        }
    }
    else /*Spacetime name not BlackHole*/
    {
        std::cout<<"Please choose 'BlackHole' for spacetime." <<
        "Other spacetimes might be available in the future."
        << std::endl;
        throw std::invalid_argument("Wrong spacetime");
    }
}


/**
 * @brief First, creates from causal matrix _CMatrix a kind of a set of  
 * future_links vectors such that if an element has 3 or more future links, 
 * then THREE ONLY, THE FIRST THREE, will be added to the vectors 
 * (as that is enough to see if an element is maximal but 2).
 * Then get Hawking's radiation molecules apb:
 * - p maximal but two below t_f and outside the horizon
 * - a maximal below t_f and outside the horizon
 * - b maximal below t_f and inside the hoizon
 * Note: 
 * - if a<b the molecule is "close";
 * - if b spacelike a the molecule is "open".
 * 
 * @param t_f Highest boundary for time. CURRENTLY UNUSED AS FIXED TO MAX.
 * @param r_S Schwarzschild radius

 * @return map<int, int> : key is HRV's type (0 open, 1 close), value is number of
           such molecules.
 *         Also, note, we also keep:
 *         result[-1] = mintime;
 *         result[-2] = innermost;
 *         result[-3] = outermost;
 */
std::map<int,double> EmbeddedCauset::count_HRVs(double& t_f, double r_S)
{
    if (strcmp(_spacetime._name, "BlackHole")==0)
    {
        if (_future_links.size() == _size) /*if already defined*/
        {
            return this->get_HRVs_distr_from_futlinks(t_f,r_S);
        }
        else if (_CMatrix.size()==0)
        {
            std::cout << "To create future link matrix, CMatrix must exist";
            throw std::invalid_argument("No CMatrix");
        }
        else
        {
            std::cout<<"Starting doing futlinks in count_HRVs"<<std::endl;
            _future_links.resize(_size);
        
            #pragma omp parallel for schedule(dynamic)
            for (int i=0; i<_size; i++)
            {
                int n_links_of_i = 0;
                for (int j=i+1; j<_size; j++)
                {
                    if (_CMatrix[i][j] == 0) {
                        continue;
                    }
                    else
                    {
                        bool has_broken = false;
                        for (int k=i+1; k<j;k++)
                        {
                            if (_CMatrix[i][k]*_CMatrix[k][j]!=0){
                                has_broken = true;
                                break;}
                        }
                        if (!has_broken)
                        {
<<<<<<< HEAD
                            #pragma omp atomic
                            n_links_of_i += 1;

                            #pragma omp atomic
                            _future_links[i].insert(j);
                            
=======
                            #pragma omp critical
                            {
                                _future_links[i].insert(j);
                                n_links_of_i += 1;
                            }
>>>>>>> a6a6aef3
                            if (n_links_of_i - 2 > 0) //n links of i == 3
                                {break;} /*breaks j loop, hence goes to next i*/
                            
                        }
                    }
                }
            }
            return this->get_HRVs_distr_from_futlinks(t_f,r_S);
        }
    }
    else /*Spacetime name not BlackHole*/
    {
        std::cout<<"Please choose 'BlackHole' for spacetime." <<
        "Other spacetimes might be available in the future."
        << std::endl;
        throw std::invalid_argument("Wrong spacetime");
    }
}




/**
 * @brief Save the following information in a file:
 * =================================================================================
 * [0,1] -> Storage Option
 * [1,1] -> size; 
 * [2,1] -> spacetime dimension;
 * [3,1] -> shape name;  
 * [4,1] -> spacetime name; 
 * 
 * ===================================== "cmatrix" option =======>
 * [5,0] -> "Matrix"
 * [6 to 6+size-1, 0 to size-1] -> Cmatrix; 
 * 
 * ===================================== "sets" option    =======>
 * [6 to 6+size-1,:] pasts
 * [6+size+1 to 6+2size,:] futures
 * [6+2size+2 to 6+3size+1,:] past links
 * [6+3size+3 to 6+4size+2,:] future links
 * 
 * [6+size] -> "Coordinates"
 * [6+size+1 to 6+2size,:] -> coordinates
 * 
 * [6+2size+1] -> r_S
 * 
 * ==================================== "lambdas" option ========>
 * From [6+2size+2], for sets
 * "NLambdas_Sized_1", number of lambdas with size 1 (single links)
 * "NLambdas_Sized_2", number of lambdas with size 2 (the normal lambda)
 * "NLambdas_Sized_i", number of lambdas with size i (i-lambda)
 * etc for all sizes up to max...
 * 
 * From after that
 * "Lambda0" upvertex, downvertex1, downvertex2, etc... ENDL
 * "Lambda1", upvertex, downvertex2, downvertex2, etc... ENDL
 * etc for all lambdas...
 * 
 *  * ==================================== "HRVs" option ========>
 * From [6+2size+2], for sets
 * "NHRVs_Open", number of open HRVs (a spacelike b)
 * "NHRVs_Close", number of close HRVs (a<b)
 * 
 * From after that
 * "HRV0" p-vertex, upvertex_a, upvertex_b
 * "HRV1", p-vertex, upvertex_b, upvertex_b
 * etc for all HRVs...
 * 
 * 
 * @param path_file_ext 
 * @param storage_option const char*. Either "sets"(default) or "cmatrix".
 * @param t_f Highest boundary for time. CURRENTLY UNUSED AS FIXED TO MAX.
 * @param r_S Schwarzschild radius. Default 2.
 * @param molecule_option const char*. Either "lambdas"(default) or "HRVs".
 */
void EmbeddedCauset::save_molecules(const char* path_file_ext,
                                    const char* storage_option,
                                    double t_f, double r_S,
                                    const char* molecule_option)
{
    this->save_causet(path_file_ext, storage_option);

    std::fstream out;
    out.open(path_file_ext, std::ios::app);
    out<<std::endl<<"r_S," <<2*_spacetime._mass<<std::endl;
    _future_links.resize(0);

    if (strcmp(molecule_option, "lambdas")==0)
    {   
        int i = 0;
        std::cout<<"Getting the lambdas"<<std::endl;
        auto lambdas = get_lambdas(t_f, r_S);
        int N = lambdas.size();
        for (std::pair<int,std::vector<int>> lambda_i : lambdas)
        {
            out<<"Lambda"<<i<<",";
            out<<lambda_i.first<<",";
            for (int j = 0; j < lambda_i.second.size(); j++)
            {
                out<<lambda_i.second[j];
                if (j != lambda_i.second.size()-1)
                    out<<",";
            }
            if (i != N-1) out<<std::endl;
            i++;
        }
    }

    else if (strcmp(molecule_option, "HRVs")==0)
    {        
        int i = 0;
        auto HRVs = get_HRVs(t_f, r_S);
        int N = HRVs.size();
        for (std::pair<int,std::vector<int>> hrv_i : HRVs)
        {
            out<<"HRV"<<i<<",";
            out<<hrv_i.first<<",";
            for (int j = 0; j < hrv_i.second.size(); j++)
            {
                out<<hrv_i.second[j];
                if (j != hrv_i.second.size()-1)
                    out<<",";
            }
            if (i != N-1) out<<std::endl;
            i++;
        }
    }
    out.close();
}





// Counting Behind the Scenes

/**
 * @brief   Finds lambdas in the causet connecting maximal elements 
 *          below t_f and inside the horizon with maximal-but-one elements
 *          outside the horizon.
 *          Currently works only for spacetime "Schwarzschild" in EForig coords, but
 *          could be expanded if needed in the future. 
 * 
 * @param t_f Highest boundary for time. CURRENTLY UNUSED AS FIXED TO MAX.
 * @param r_S Schwarzschild radius

 * @return map<int, vector<int>> : key is label of maximal element, 
    value is vector of labels of maximal but one elements associated with it.
 */
std::map<int,std::vector<int>> EmbeddedCauset::get_lambdas_from_futlinks
                                                (double& t_f, double r_S)
{
    if (!strcmp(_spacetime._name, "BlackHole")==0)
    {
        std::cout<<"Please choose 'BlackHole' for spacetime." <<
        "Other spacetimes might be available in the future" << std::endl;
        throw std::invalid_argument("Wrong spacetime");
    }

    // Maps label of maximal element to size of its lambda
    std::map<int, std::vector<int>> lambdas;
    
    // To find point with lowest time component. Hypersurface set at t=tmax btw.
    double mintime = std::nan("");

    for (int j = 1; j<_size; j++)
    {
        // if j is maximal and inside the horizon
        if (_future_links[j].size()==0 && _coords[j][1]<r_S) 
        {
            lambdas[j] = {};
            for (int i = j-1; i>-1; i--)
            {
                if (_coords[j][0]>_coords[i][0]) //t_j>t_i SHOULD ALWAYS GO HERE
                {
                    // if i is maximal but one and outside the horizon
                    if (_future_links[i].size()==1 && _coords[i][1]>r_S)
                    {
                        if (set_contains(j,_future_links[i])) //i-j is link
                        {
                            lambdas[j].push_back(i);
                        }
                    }
                }
                else /* t_j<t_i */
                {
                    std::cout << "ERROR: t_j < t_i\n";
                }
            }
        }
    }
    return lambdas;
}


/**
 * @brief   Finds lambdas in the causet connecting maximal elements 
 *          below t_f and inside the horizon with maximal-but-one elements
 *          outside the horizon.
 *          Currently works only for spacetime "Schwarzschild" in EForig coords, but
 *          could be expanded if needed in the future. 
 * 
 * @param t_f Highest boundary for time. CURRENTLY UNUSED AS FIXED TO MAX.
 * @param r_S Schwarzschild radius

 * @return map<int, double> : key is label of maximal element, value is number of
           maximal but one elements associated with it.
 */
std::map<int,double> EmbeddedCauset::get_lambdas_sizes(double& t_f, double r_S)
{
    if (!strcmp(_spacetime._name, "BlackHole")==0)
    {
        std::cout<<"Please choose 'BlackHole' for spacetime." <<
        "Other spacetimes might be available in the future" << std::endl;
        throw std::invalid_argument("Wrong spacetime");
    }

    // Maps label of maximal element to size of its lambda
    std::map<int, double> lambdas;
    
    // To find point with lowest time component. Hypersurface set at t=tmax btw.
    std::vector<double> mintime_vec;
    std::vector<double> innermost_vec;
    std::vector<double> outermost_vec;
 
    for (int j = 1; j<_size; ++j)
    {
        // if j is maximal and inside the horizon
        if (_future_links[j].size()==0 && _coords[j][1]<r_S) 
        {
            lambdas[j] = 0;
            for (int i = j-1; i>-1; --i)
            {
                if (_coords[j][0]>_coords[i][0]) //t_j>t_i SHOULD ALWAYS GO HERE
                {
                    // if i is maximal but one and outside the horizon
                    if (_future_links[i].size()==1 && _coords[i][1]>r_S)
                    {
                        // if i-j is link
                        if (_future_links[i].find(j) != _future_links[i].end()) 
                        {
                            lambdas[j] += 1;
                            mintime_vec  .push_back(_coords[i][0]);
                            innermost_vec.push_back(_coords[j][1]);
                            outermost_vec.push_back(_coords[i][1]);
                        }
                    }
                }
                else /* t_j<t_i */
                {
                    std::cout << "ERROR: t_j < t_i\n";
                }
            }
        }
    }
    double mintime   = vecmin(mintime_vec);
    double innermost = vecmin(innermost_vec);
    double outermost = vecmax(outermost_vec);
    std::cout << "\nt_min for elements in lambdas = " << mintime << std::endl; 
    std::cout << "r_min for elements in lambdas = " << innermost<<std::endl; 
    std::cout << "r_max for elements in lambdas = " << outermost<<std::endl; 
    lambdas[-1] = mintime;
    lambdas[-2] = innermost;
    lambdas[-3] = outermost;
    return lambdas;
}


/**
 * @brief   Finds DISTRIBUTION of lambdas connecting maximal elements 
 *          below t_f and inside the horizon with maximal-but-one elements
 *          outside the horizon.
 *          Currently works only for spacetime "Schwarzschild" in EForig coords, 
 *          but could be expanded if needed in the future. 
 * 
 * @param lambdas map<int,double> : key is label of maximal element, value is 
 *        number of maximal but one elements associated with it, i.e. size.

 * @return map<int, double> : key is label of lambdas' size, value is number of
           occurrences.
 */
std::map<int,double> EmbeddedCauset::get_lambdas_distr(
    const std::map<int, double> &lambdas)
{
    // Maps label of maximal element to size of its lambda
    std::map<int, double> lambdas_distr;

    for (auto pair : lambdas)
    {
        if (pair.first > 0 && pair.second != 0)
        lambdas_distr[pair.second] += 1;

        else if (pair.first < 0)
        lambdas_distr[pair.first] = pair.second*1.;
    }
    return lambdas_distr;
}



/**
 * @brief  Finds HRVs in the causet.
 * Currently works only for spacetime "Schwarzschild" in EForig coords, but
 * could be expanded if needed in the future. 
 * 
 * @param t_f Highest boundary for time. CURRENTLY UNUSED AS FIXED TO MAX.
 * @param r_S Schwarzschild radius

 * @return map<int, vector<int>> : key is label of minimal element, 
    value is pair of labels of [a,b].
 */
std::map<int,std::vector<int>> EmbeddedCauset::get_HRVs_from_futlinks
                                                (double& t_f, double r_S)
{
    if (!strcmp(_spacetime._name, "BlackHole")==0)
    {
        std::cout<<"Please choose 'BlackHole' for spacetime." <<
        "Other spacetimes might be available in the future" << std::endl;
        throw std::invalid_argument("Wrong spacetime");
    }

    // Maps label of maximal element to size of its lambda
    std::map<int, std::vector<int>> HRVs;
    
    // To find point with lowest time component. Hypersurface set at t=tmax btw.
    std::vector<double> mintime_vec;
    std::vector<double> innermost_vec;
    std::vector<double> outermost_vec;
 
    for (int p = 1; p<_size; p++)
    {
        // if j is maximal and inside the horizon
        if (_future_links[p].size()==2 && _coords[p][1]>r_S) 
        {
            std::vector<int> ab;
            ab.insert(ab.end(),
                     _future_links[p].begin(), _future_links[p].end());
            int a = (ab[0] < ab[1])? ab[0] : ab[1];
            int b = (ab[0] < ab[1])? ab[1] : ab[0];
            if (_coords[b][1] < r_S && _coords[a][1] >= r_S)
            {
                //the one inside is maximal
                if (_future_links[b].size()==0) 
                {
                    //the one outside is either maximal 
                    // or maximal but one and only connected to b
                    if (_future_links[a].size()==0 ||
                        (_future_links[a].size()==1 && 
                         _future_links[a].count(a)==1)
                        ) 
                    {
                        HRVs[p] = {a,b};
                        mintime_vec  .push_back(_coords[p][0]);
                        innermost_vec.push_back(_coords[b][1]);
                        outermost_vec.push_back(_coords[p][1]);
                        outermost_vec.push_back(_coords[a][1]);
                    }
                }
            }
        }
    }
    double mintime   = vecmin(mintime_vec);
    double innermost = vecmin(innermost_vec);
    double outermost = vecmax(outermost_vec);
    std::cout << "t_min for elements in the HRVs = " << mintime << std::endl; 
    std::cout << "r_min for elements in the HRVs = " << innermost<<std::endl; 
    std::cout << "r_max for elements in the HRVs = " << outermost<<std::endl; 
    return HRVs;
}


/**
 * @brief   Finds distribution of HRVs in the causet (how many open and close).
 *          Currently works only for spacetime "Schwarzschild" in EForig coords, but
 *          could be expanded if needed in the future. 
 * 
 * @param t_f Highest boundary for time. CURRENTLY UNUSED AS FIXED TO MAX.
 * @param r_S Schwarzschild radius

 * @return map<int, int> : key is 0 for open and 1 for close 
    value is pair of labels of [a,b]. Also, -3, -2, -1 for outermost, innermost
    and mintime.
 */
std::map<int,double> EmbeddedCauset::get_HRVs_distr_from_futlinks(double& t_f, 
                                                               double r_S)
{
    if (!strcmp(_spacetime._name, "BlackHole")==0)
    {
        std::cout<<"Please choose 'BlackHole' for spacetime." <<
        "Other spacetimes might be available in the future" << std::endl;
        throw std::invalid_argument("Wrong spacetime");
    }

    // Maps label of maximal element to size of its lambda
    std::map<int, double> HRVs_distr;
    
    // To find point with lowest time component. Hypersurface set at t=tmax btw.
    std::vector<double> mintime_vec;
    std::vector<double> innermost_vec;
    std::vector<double> outermost_vec;
 
    for (int p = 0; p<_size; p++)
    {
        // if j is maximal and inside the horizon
        if (_future_links[p].size()==2 && _coords[p][1]>r_S) 
        {
            std::vector<int> ab;
            ab.insert(ab.end(),
                     _future_links[p].begin(), _future_links[p].end());
            int a = (ab[0] < ab[1])? ab[0] : ab[1];
            int b = (ab[0] < ab[1])? ab[1] : ab[0];

            if (_coords[b][1] < r_S && _coords[a][1] >= r_S)
            {
                //the one inside is maximal
                if (_future_links[b].size()==0) 
                {
                    //the one outside is maximal -> open
                    if (_future_links[a].size()==0)
                    {
                        HRVs_distr[0] += 1;
                    }
                    // the one outside is only connected to b -> close
                    else if (_future_links[a].size()==1 && 
                            _future_links[a].count(b)==1)
                    {
                        HRVs_distr[1] += 1;
                    }
                    
                    //update
                    mintime_vec  .push_back(_coords[p][0]);
                    innermost_vec.push_back(_coords[b][1]);
                    outermost_vec.push_back(_coords[p][1]);
                    outermost_vec.push_back(_coords[a][1]);
                }
            }
        }
    }
    double mintime   = vecmin(mintime_vec);
    double innermost = vecmin(innermost_vec);
    double outermost = vecmax(outermost_vec);
    std::cout << "t_min for elements in the HRVs = " << mintime << std::endl; 
    std::cout << "r_min for elements in the HRVs = " << innermost<<std::endl; 
    std::cout << "r_max for elements in the HRVs = " << outermost<<std::endl; 
    HRVs_distr[-1] = mintime;
    HRVs_distr[-2] = innermost;
    HRVs_distr[-3] = outermost;
    return HRVs_distr;
}




// Destructor
EmbeddedCauset::~EmbeddedCauset(){}    

// Run with
// cd scripts_cpp/causet_cpp
// g++ -g causet.cpp shapes.cpp spacetimes.cpp embeddedcauset.cpp -std=c++17 -o embeddedcauset -O2
// .\embeddedcauset
// rm embeddedcauset.exe
// cd ../
// cd../
// int main(){
// std::cout << "embeddedcauset.cpp WORKS! :)";
// }<|MERGE_RESOLUTION|>--- conflicted
+++ resolved
@@ -2279,20 +2279,11 @@
                         }
                         if (!has_broken)
                         {
-<<<<<<< HEAD
-                            #pragma omp atomic
-                            n_links_of_i += 1;
-
-                            #pragma omp atomic
-                            _future_links[i].insert(j);
-                            
-=======
                             #pragma omp critical
                             {
                                 _future_links[i].insert(j);
                                 n_links_of_i += 1;
                             }
->>>>>>> a6a6aef3
                             if (n_links_of_i - 2 > 0) //n links of i == 3
                                 {break;} /*breaks j loop, hence goes to next i*/
                             
