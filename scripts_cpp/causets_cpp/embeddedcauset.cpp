--- conflicted
+++ resolved
@@ -2066,22 +2066,21 @@
             std::cout<<"Starting doing capped futs in count_lambdas"<<std::endl;
             _futures.resize(_size);
         
-            #pragma omp parallel for// schedule(dynamic)
+            #pragma omp parallel for
             for (int i=0; i<_size; i++)
             {
                 int n_futs_of_i = 0;
                 for (int j=i+1; j<_size; j++)
                 {
-                    if (n_futs_of_i - 1 > 0){
-                        break; /*continue j loop, go to next i,
-                                     cannot break inside parallel*/
-                    }
-
                     #pragma omp critical
                     if (_CMatrix[i][j] == 1) {
                         _futures[i].insert(j);
                         n_futs_of_i += 1;
-                    } 
+                    }
+
+                    if (n_futs_of_i - 1 > 0){
+                        break; /*break j loop, go to next i*/
+                    }
                 }
             }
             std::cout << "Finished done futs" << std::endl;
@@ -2098,8 +2097,6 @@
         "Other spacetimes might be available in the future."
         << std::endl;
         throw std::invalid_argument("Wrong spacetime");
-        std::map<int, double> lambdas_distr;
-        return lambdas_distr;
     }
 }
 
@@ -2731,17 +2728,7 @@
     // Maps label of minimal element to top elements
     std::map<int, std::vector<int>> HRVs;
     
-<<<<<<< HEAD
-    // To find point with lowest time component. Hypersurface set at t=tmax btw.
-    std::vector<double> mintime_vec;
-    std::vector<double> innermost_vec;
-    std::vector<double> outermost_vec;
- 
-    
-    for (int j = 1; j<_size; ++j)
-=======
     for (int p = 0; p<_size; p++)
->>>>>>> 85577f6a
     {
         // if p is maximal but 2 outside the horizon
         if (_futures[p].size()==2 && _coords[p][1]>r_S) 
@@ -2791,12 +2778,7 @@
     std::vector<double> innermost_vec;
     std::vector<double> outermost_vec;
  
-<<<<<<< HEAD
-    #pragma omp parallel for schedule(dynamic)
-    for (int j = 1; j<_size; ++j)
-=======
     for (int p = 0; p<_size; p++)
->>>>>>> 85577f6a
     {
         // if p is maximal but 2 outside the horizon
         if (_futures[p].size()==2 && _coords[p][1]>r_S) 
@@ -2811,23 +2793,6 @@
             // b in and a out
             if (_coords[b][1] <= r_S && _coords[a][1] > r_S)
             {
-<<<<<<< HEAD
-                // if i is maximal but one and outside the horizon
-                if (_futures[i].size()==1 && _coords[i][1]>r_S)
-                {
-                    // if i-j is link
-                    if (_futures[i].find(j) != _futures[i].end()) 
-                    {
-                        #pragma omp critical
-                        {
-                        lambdas[j] += 1;
-                        mintime_vec  .push_back(_coords[i][0]);
-                        innermost_vec.push_back(_coords[j][1]);
-                        outermost_vec.push_back(_coords[i][1]);
-                        }
-                    }
-                }
-=======
                 // the one inside is authomatically maximal
                 // if a is maximal
                 // -> open HRV
@@ -2849,7 +2814,6 @@
                     outermost_vec.push_back(_coords[p][1]);
                     outermost_vec.push_back(_coords[a][1]);
                 }
->>>>>>> 85577f6a
             }
 
             // b out and a in
