/// \authors Vid Homsak, Stefano Veroni
/// \date 31/10/2022

#include <algorithm>
#include <cmath>
#include <fstream>
#include <iostream>
#include <iomanip>
#include <numeric>
#include <set>
#include <stack>
#include <stdio.h>
#include <stdexcept>
#include <string>
#include <string.h>
#include <vector>
#include <chrono>
#include <unordered_set>


#include "functions.h"
#include "vecfunctions.h"
#include "causet.h"
#include "embeddedcauset.h"
#include "shapes.h"
#include "spacetimes.h"

using std::vector;
using std::set;
using std::unordered_set;


//=============================================================================
//=============================================================================
//CONSTRUCTORS  //=============================================================
//=============================================================================
//=============================================================================
//EmbeddedCauset::EmbeddedCauset(){}

/**
 * @brief Embed given coordinates in a causet.
 * 
 * @param spacetime: Spacetime.
 * @param shape: CoordinateShape.
 * @param coordinates: vector<vector<double>>: ith entry is coordinates of 
 * event i.
 * @param make_matrix: bool, if true make matrix.
 * @param make_sets: bool, if true make set (see sets_type)
 * @param make_links: bool, if true make links (see sets_type)
 * @param sets_type: const char* specifying the type of set:
 * - "past": make _past_links
 * - "future": make _future_links
 * - "both only": makes both past and future, OVERWRITES make_matrix and
 * make_links, making them false. 
 * @param use_transitivity: bool, if true use also transitivity to establish
 * causality relations. 
 */
EmbeddedCauset::EmbeddedCauset(){}
EmbeddedCauset::EmbeddedCauset(Spacetime spacetime, 
                                CoordinateShape shape, 
                                vector<vector<double>> coordinates,
                                bool make_matrix,// = true,
                                bool special,// = false,
                                bool use_transitivity,// = true,
                                bool make_sets,// = false,
                                bool make_links,// = false,
                                const char* sets_type)// = "past
{
    _size = coordinates.size();
    _coords = coordinates;
    _spacetime = spacetime;
    _shape = shape;

    this->make_attrs("coordinates", make_matrix, special, use_transitivity,
                     make_sets, make_links, sets_type);
}




<<<<<<< HEAD
//=============================================================================
//=============================================================================
//MAKE ATTRS  //===============================================================
//=============================================================================
//=============================================================================

/**
 * @brief Creates chosen attribues.Requires _size to have already be defined,
 *  and events sorted by a possible natural labelling.
 * 
 * @param method: const char*, possible choices are
 * - "coordinates": create from coordinates causality
 * - "pasts": create from already existing _pasts
 * - "futures": create from already existing _futures
 * @param make_matrix : bool, if true(default) make _Cmatrix
 * @param special: bool, if true(default) have C[i][j]=-1 if link IFF also
 * use_transitivity is on.
 * @param use_transitivity: bool, if true(default) exploit transitivity. If 
 * make_links is true, it is compulsorily true.
 * @param make_sets: bool, if true (non-default) make set (see sets_type)
 * @param make_links: bool, if true (non-default) make links (see sets_type)
 * @param sets_type: const char* specifying the type of set:
 * - "past": (default) make past related sets 
 * - "future": make future related sets.
 */
void EmbeddedCauset::make_attrs (const char* method,// = "coordinates",
                                    bool make_matrix,
                                    bool special,// = false,
                                    bool use_transitivity,// = true,
                                    bool make_sets,// = false,
                                    bool make_links,// = false,
                                    const char* sets_type)// = "past")
{
    int special_factor = (special && (use_transitivity||make_links))? -1 : 1;
    _special_matrix = special && use_transitivity;

    if (make_matrix)
    {
        const char* renamed_sets_type;
        if (strcmp(sets_type, "all")==0)
            {renamed_sets_type = "past";}
        else
            {renamed_sets_type = sets_type;}

        if (make_links == false && make_sets == false)
        {
            this->make_cmatrix(method, special, use_transitivity);
        }
 
        else if (make_links == true && make_sets == false)
        {
            if (strcmp(renamed_sets_type, "past")==0){
                std::cout << "Making pasts from (+) cmatrix\n";
                this->make_cmatrix_and_pastlinks(method, special);}
            else if (strcmp(renamed_sets_type, "future")==0){
                this->make_cmatrix_and_futlinks(method, special);}
        }
        
        else if (make_links == false && make_sets == true)
        {
            if (strcmp(renamed_sets_type, "past")==0){
                this->make_cmatrix_and_pasts(method, special, use_transitivity);}
            else if (strcmp(renamed_sets_type, "future")==0){
                this->make_cmatrix_and_futs(method, special, use_transitivity);}
        }

        else /*both make_sets and links*/
        {
            if (strcmp(renamed_sets_type, "past")==0){
                this->make_cmatrix_and_allpasts(special);}
            else if (strcmp(renamed_sets_type, "future")==0){
                this->make_cmatrix_and_allfuts(special);}
        }
    }

    else /*Don't make matrix*/
    {
        if (make_links == true && make_sets == false)
        {
            if (strcmp(sets_type, "past")==0){
                this->make_past_links(method);}
            else if (strcmp(sets_type, "future")==0){
                this->make_fut_links(method);}
        }
        
        else if (make_links == false && make_sets == true)
        {
            if (strcmp(sets_type, "past")==0){
                this->make_pasts(method);}
            else if (strcmp(sets_type, "future")==0){
                this->make_futures(method);}
            else if (strcmp(sets_type, "all")==0){
                std::cout << "Making futures+pasts from sets\n";
                this->make_futures_and_pasts(method);}
        }

        else if (make_links == true && make_sets == true)
        {
            if (strcmp(sets_type, "past")==0){
                this->make_all_pasts(method);}
            else if (strcmp(sets_type, "future")==0){
                this->make_all_futures(method);}
        }
        else
        {   
            std::cout<<"At least one among make_matrix, \
                        make_sets and make_links must be true"<<std::endl;
            throw std::invalid_argument("At least one among make_matrix, \
                                    make_sets and make_links must be true");
        }
    }
}


=======
>>>>>>> 6b18444e

//=============================================================================
//=============================================================================
//GETTERS     //===============================================================
//=============================================================================
//=============================================================================
int EmbeddedCauset::spacetime_dim()
    {return _spacetime._dim;}
double EmbeddedCauset:: density()
    {return _size/_shape.Volume();}
double EmbeddedCauset:: length_scale()
    {return std::pow( _size/_shape.Volume(), (double)1/_spacetime._dim );}


/**
 * @brief Compute Euclidean distances of points from _shape_center.
 * @return vector<double> : distances
 */
vector<double> EmbeddedCauset::eu_distances()
{
    vector<double> distances(_size, 0.0); 
    for (int i = 0; i < _size; i++)
    {
        vector<double>ivec = _coords[i];
        for (int mu = 0; mu < _spacetime._dim; mu++)
        {
            distances[i] += (ivec[mu] - _shape._center[mu])
                           *(ivec[mu] - _shape._center[mu]);
        }
        distances[i] = std::sqrt(distances[i]);
    }
    return distances;
}


/**
 * @brief Compute Euclidean distances of points from _shape_center.
 * @return vector<double> : distances
 */
vector<double> EmbeddedCauset::sp_radii()
{
    vector<double> radii(_size, 0.0); 
    for (int i = 0; i < _size; i++)
    {
        vector<double>ivec = _coords[i];
        for (int j = 1; j < _spacetime._dim; j++)
        {
            radii[i] += (ivec[j] - _shape._center[j])
                       *(ivec[j] - _shape._center[j]);
        }
        radii[i] = std::sqrt(radii[i]);
    }
    return radii;
}


/**
 * @brief Get maximum euclidean distance from center among sprinkled points.
 *
 * @return double : maximum value
 */
double EmbeddedCauset::max_eu_dist()
{
    double m = 0;
    for (int i = 0; i<_size; i++)
    {
        vector<double>ivec = _coords[i];
        double dist_i = 0;
        for (int mu = 0; mu < _spacetime._dim; mu++)
        {
            dist_i += (ivec[mu] - _shape._center[mu])
                     *(ivec[mu] - _shape._center[mu]);
        }
        if (dist_i>m) {m = dist_i*1.;}
    }
    return std::sqrt(m);
}


/**
 * @brief Get maximum SPATIAL distance from center among sprinkled points.
 *
 * @return double : maximum value
 */
double EmbeddedCauset::max_sp_rad()
{
    double m = 0;
    for (int i = 0; i<_size; i++)
    {
        vector<double>ivec = _coords[i];
        double rad_i = 0;
        for (int j = 1; j < _spacetime._dim; j++)
        {
            rad_i += (ivec[j] - _shape._center[j])
                     *(ivec[j] - _shape._center[j]);
        }
        if (rad_i>m) {m = rad_i*1.;}
    }
    return std::sqrt(m);
}


/**
 * @brief Get maximum value of coordinate "dim" among sprinkled points.
 * 
 * @param dim : int
 * @return double : maximum value
 */
double EmbeddedCauset::max_along(int dim)
{
    double m = _coords[0][dim];
    for (int i = 1; i<_size; i++)
    {
        if (_coords[i][dim]>m) {m = _coords[i][dim]*1.;}
    }
    return m;
}

/**
 * @brief Get minimum value of coordinate "dim" among sprinkled points.
 * 
 * @param dim : int
 * @return double : minimum value
 */
double EmbeddedCauset::min_along(int dim)
{
    double m = _coords[0][dim];
    for (int i = 1; i<_size; i++)
    {
        if (_coords[i][dim]<m) {m = _coords[i][dim]*1.;}
    }
    return m;
}




//=============================================================================
//=============================================================================
//RELATIONS   //===============================================================
//=============================================================================
//=============================================================================

/**
 * @brief Causal relation according to the spacetime.
 * 
 * @param xvec: vector<double>, coordinates of x
 * @param yvec: vector<double>, coordinates of y
 * 
 * @return : vector<bool> {x-y timelike, x<=y, x>y}.
 * @exception: returned if size of xvec and yvec diffrent than dimension of
 * spacetime.
 */
std::vector<bool> EmbeddedCauset::causality(vector<double> xvec, 
                                            vector<double> yvec)
{
    auto xycausality = this->_spacetime.Causality();
    return xycausality(xvec, yvec, _spacetime._period, _spacetime._mass);
};

/**
 * @brief Causal relation according to the spacetime.
 * 
 * @param xvec: vector<double>, coordinates of x
 * @param yvec: vector<double>, coordinates of y
 * 
 * @return Bool: true if two events are timelike, else false.
 * @exception: returned if size of xvec and yvec difefrent than dimension of
 * spacetime.
 */
bool EmbeddedCauset::areTimelike(vector<double> xvec, vector<double> yvec)
{
    //std::cout << "In areTimelike\n";
    auto atimelikeb = this->_spacetime.Causality();
    //std::cout << "After checking causality...\n";
    return atimelikeb(xvec, yvec, _spacetime._period, _spacetime._mass)[0];
};


/**
 * @brief Causal relation according to the spacetime.
 * 
 * @param xvec: vector<double>, coordinates of x
 * @param yvec: vector<double>, coordinates of y
 * 
 * @return Bool: true if event x preceeds y.
 * @exception: returned if size of xvec and yvec difefrent than dimension of
 * spacetime.
 */
bool EmbeddedCauset::AprecB(vector<double> xvec, vector<double> yvec)
{
    auto atimelikeb = _spacetime.Causality();
    return atimelikeb(xvec, yvec, _spacetime._period, _spacetime._mass)[1];
};




//=============================================================================
//=============================================================================
//MODIFIERS   //===============================================================
//=============================================================================
//=============================================================================

/**
 * @brief Sort coordinates of Causet.
 * 
 * @param dim : int. Dimension to use for the sorting.
 * @param reverse : bool. If true (non-default) reverse order.
 * @return vector<vector<double>> 
 */
void EmbeddedCauset::sort_coords(int dim,// = 0,
                                 bool reverse)// = false)
{
    int rev_factor = (reverse)? -1 : 1;
    auto sort_lambda = [dim, rev_factor] (vector<double> v1, vector<double> v2) 
                      {return rev_factor * v1[dim]<v2[dim];};
    std::sort(_coords.begin(), _coords.end(), sort_lambda);
    //std::cout << "Coords after sorting:" << std::endl;
    //print_vector(_coords);
    //std::cout << std::endl;
}


void EmbeddedCauset::add(vector<double> xvec)
{
    // Update CMatrix (if defined)
    // Remove from sets and scale all following one down (if defined)
    // (maybe redefining sets is faster)
    // Increase size by one
    // Turn _dim to 0 as new causet
}


void EmbeddedCauset::discard(int label, bool make_matrix, // = true, 
                             bool make_sets, // = false,
                             bool make_links) // = true)
{
    _coords.erase(_coords.begin() + label);

    if (make_matrix)
    {
        if (_CMatrix.size())
        {
            _CMatrix.erase(_CMatrix.begin() + label);
            for (vector<int> row : _CMatrix)
                {row.erase(row.begin() + label);}
        } 
    }
    if (make_sets)
    {
        if (_pasts.size())
        {
            _pasts.erase(_pasts.begin()+label);
            for (unordered_set<int> past_i : _pasts)
                {discard_from_set(past_i, label);}
        } 
        if (_futures.size())
        {
            _futures.erase(_futures.begin()+label);
            for (unordered_set<int> fut_i : _futures)
                {discard_from_set(fut_i, label);}
        }   
    }
    if (make_links)
    {
        if (_past_links.size())
        {
            _past_links.erase(_past_links.begin()+label);
            for (unordered_set<int> plinks_i : _past_links)
                {discard_from_set(plinks_i, label);}
        } 
        if (_future_links.size())
        {
            _future_links.erase(_future_links.begin()+label);
            for (unordered_set<int> flinks_i : _future_links)
                {discard_from_set(flinks_i, label);}
        }   
    }
    _size--;
    _dim = 0;
}


void EmbeddedCauset::discard(vector<int> labels,
                                    bool make_matrix, // = true, 
                                    bool make_sets, // = false,
                                    bool make_links) // = true)
{
    remove_indices(_coords, labels);

    if (make_matrix)
    {
        if (_CMatrix.size())
        {
            remove_indices(_CMatrix, labels);
            for (vector<int> row : _CMatrix)
                {remove_indices(row, labels);}
        } 
    }
    if (make_sets)
    {
        if (_pasts.size())
        {
            remove_indices(_pasts, labels);
            for (unordered_set<int> past_i : _pasts)
                {discard_from_set(past_i, labels);}
        } 
        if (_futures.size())
        {
            remove_indices(_futures, labels);
            for (unordered_set<int> fut_i : _futures)
                {discard_from_set(fut_i, labels);}
        }   
    }
    if (make_links)
    {
        if (_past_links.size())
        {
            remove_indices(_past_links, labels);
            for (unordered_set<int> plinks_i : _past_links)
                {discard_from_set(plinks_i, labels);}
        } 
        if (_future_links.size())
        {
            remove_indices(_future_links, labels);
            for (unordered_set<int> flinks_i : _future_links)
                {discard_from_set(flinks_i, labels);}
        }   
    }
    _size--;
    _dim = 0;
}




//////////////////////////////////////////////////////////////////////////////
//============================================================================
// MAKE ATTRIBUTES //=========================================================
//////////////////////////////////////////////////////////////////////////////
//============================================================================
/**
 * @brief Creates chosen attribues.Requires _size to have already be defined,
 *  and events sorted by a possible natural labelling.
 * 
 * @param method: const char*, possible choices are
 * - "coordinates": create from coordinates causality
 * - "pasts": create from already existing _pasts
 * - "futures": create from already existing _futures
 * @param make_matrix : bool, if true(default) make _Cmatrix
 * @param special: bool, if true(default) have C[i][j]=-1 if link IFF also
 * use_transitivity is on.
 * @param use_transitivity: bool, if true(default) exploit transitivity. If 
 * make_links is true, it is compulsorily true.
 * @param make_sets: bool, if true (non-default) make set (see sets_type)
 * @param make_links: bool, if true (non-default) make links (see sets_type)
 * @param sets_type: const char* specifying the type of set:
 * - "all" : OVERWRITE make_matrix and make_links -> 
 * make CMatrix, _past and _futures. NOT LINKS. NOT SPECIAL. 
 * - "both only" : OVERWRITE make_matrix and make_links 
 * -> only do pasts and futures.
 * - "past": (default) make past related sets. 
 * - "future": make future related sets.  
 */
void EmbeddedCauset::make_attrs (const char* method,// = "coordinates",
                                    bool make_matrix,
                                    bool special,// = false,
                                    bool use_transitivity,// = true,
                                    bool make_sets,// = false,
                                    bool make_links,// = false,
                                    const char* sets_type)// = "past")
{
    if (strcmp(sets_type, "all"))
    {
        this->make_all_but_links();
    }

    else if (strcmp(sets_type, "both only")==0)
    {
        this->make_sets(method);
    }

    else if (make_matrix)
    {
        _special_matrix = special && use_transitivity;
        if (make_links == false && make_sets == false)
        {
            this->make_cmatrix(method, special, use_transitivity);
        }
        else if (make_links == true && make_sets == false)
        {
            if (strcmp(sets_type, "past")==0){
                this->make_cmatrix_and_pastlinks(method, special);}
            else if (strcmp(sets_type, "future")==0){
                this->make_cmatrix_and_futlinks(method, special);}
        }
        else if (make_links == false && make_sets == true)
        {
            if (strcmp(sets_type, "past")==0){
                this->make_cmatrix_and_pasts(method, special, use_transitivity);}
            else if (strcmp(sets_type, "future")==0){
                this->make_cmatrix_and_futs(method, special, use_transitivity);}
        }
        else /*both make_sets and links*/
        {
            if (strcmp(sets_type, "past")==0){
                this->make_cmatrix_and_allpasts(special);}
            else if (strcmp(sets_type, "future")==0){
                this->make_cmatrix_and_allfuts(special);}
        }
    }

    else /*Don't make matrix neither both sets*/
    {
        if (make_links == true && make_sets == false)
        {
            if (strcmp(sets_type, "past")==0){
                this->make_past_links(method);}
            else if (strcmp(sets_type, "future")==0){
                this->make_fut_links(method);}
        }
        else if (make_links == false && make_sets == true)
        {
            if (strcmp(sets_type, "past")==0){
                this->make_pasts(method);}
            else if (strcmp(sets_type, "future")==0){
                this->make_futures(method);}
        }
        else if (make_links == true && make_sets == true)
        {
            if (strcmp(sets_type, "past")==0){
                this->make_all_pasts(method);}
            else if (strcmp(sets_type, "future")==0){
                this->make_all_futures(method);}
        }
        else
        {   
            std::cout<<"At least one among make_matrix, " 
                     << "make_sets and make_links must be true "
                     << "or you need sets_type = 'all' or 'both only'."
                     << std::endl;
            throw std::invalid_argument("At least one among make_matrix, \
                                    make_sets and make_links must be true");
        }
    }
}


//////////////////////////////////////////////////////////////////////////////
//BEHIND THE SCENES

/**
 * @brief make CMatrix, pasts and futures from coordinates. NOT LINKS.
 * 
 */
void EmbeddedCauset::make_all_but_links()
{
    auto xycausality = this->_spacetime.Causality();
    std::vector<double> st_period = _spacetime._period;
    double mass = _spacetime._mass;

    _CMatrix.resize(_size, vector<int>(_size,0));
    _pasts.resize(_size);
    _futures.resize(_size);

    for(int i=0; i<_size; i++) 
    {
        for(int j=0; j<_size; j++) 
        {
            std::vector<bool> causalities = xycausality(
                                _coords[i],_coords[j],st_period,mass);
            if (causalities[1]) //i in past of j, j in future of i
            {
                _CMatrix[i][j] = 1;
                _pasts[j].insert(i);
                _futures[i].insert(j);
            }
            else if (causalities[2]) //j in past of i, i in future of j
            {
                _CMatrix[j][i] = 1;
                _pasts[i].insert(j);
                _futures[j].insert(i);
            }
        }
    }
}


/**
 * @brief Makes _CMatrix from coordinates or past/futures set
 * 
 * @param method : const char* "coordinates" or "sets"
 * @param special : bool, if true, links identified with -1
 * @param use_transitivity : bool, if true, use transitivity to determine 
 * relations when possible.
 */
void EmbeddedCauset::make_cmatrix(const char* method,
                                    bool special,
                                    bool use_transitivity)
{
    auto xycausality = this->_spacetime.Causality();
    std::vector<double> st_period = _spacetime._period;
    double mass = _spacetime._mass;
    if (strcmp(method, "coordinates")==0)
    {
        if (use_transitivity)
        {
            int special_factor = (special)? -1 : 1;
            _CMatrix.resize(_size, vector<int>(_size,0));
            for(int j=1; j<_size; j++) //can skip the very first, i.e 0th
            {
                for(int i=j-1; i>-1; i--) //i can only preceed j
                {
                    if (_CMatrix[i][j] != 0){
                        continue;}
                    else
                    {
                        if(xycausality(_coords[i],_coords[j],st_period,mass)[0])
                        {
                            _CMatrix[i][j] = special_factor;
                            for (int k = i-1; k>-1; k--)
                            {
                                if(_CMatrix[k][i] != 0) //k<i<j -> k<j
                                    { _CMatrix[k][j] = 1;}
                            }
                        }
                    }
                }
            }
        }
        else 
        {
            for(int j=1; j<_size; j++) //can skip the very first, i.e 0th
            {
                for(int i=j-1; i>-1; i--) //i can only preceed j
                {
                    if(xycausality(_coords[i],_coords[j],st_period,mass)[0]){
                        _CMatrix[i][j] = 1;
                    }    
                }
            }
        }
    }
    else
    {
        std::cout<<"Creation of Matrix failed because currently\
        only method = 'coordinates' is supported."<<std::endl;
        throw std::invalid_argument("Only coordinates method currently \
        supported");
    }
}


/**
 * @brief Creates _CMatrix, _pasts and past_links. Can only be from coords. 
 * Transitivity is mandatory as links are being made. 
 */
void EmbeddedCauset::make_cmatrix_and_allpasts(bool special)
{
    auto xycausality = this->_spacetime.Causality();
    std::vector<double> st_period = _spacetime._period;
    double mass = _spacetime._mass;

    int special_factor = (special)? -1 : 1;
    _CMatrix.resize(_size, vector<int>(_size,0));
    _pasts.resize(_size);
    _past_links.resize(_size);
    for(int j=1; j<_size; j++) //can skip the very first, i.e 0th
    {
        for(int i=j-1; i>-1; i--) //i can only preceed j
        {
            if (_CMatrix[i][j] != 0)
                {continue;}
            if (xycausality(_coords[i],_coords[j],st_period,mass)[0])
            {
                _CMatrix[i][j] = special_factor;
                _past_links[j].insert(i);
                _pasts[j].insert(i);
                _pasts[j].insert(_pasts[i].begin(), _pasts[i].end());
                // transitivity is mandatory if links are being made
                for (int k = i-1; k>-1; k--)
                {
                    if(_CMatrix[k][i] != 0) //k<i<j -> k<j
                        { _CMatrix[k][j] = 1;}
                }
            }
        }
    }
}


/**
 * @brief Creates _CMatrix, _futures and fut_links. Can only be from coords.
 * Transitivity is mandatory as links are bieng made.  
 */
void EmbeddedCauset::make_cmatrix_and_allfuts(bool special)
{
    auto xycausality = this->_spacetime.Causality();
    std::vector<double> st_period = _spacetime._period;
    double mass = _spacetime._mass;

    int special_factor = (special)? -1 : 1;
    _CMatrix.resize(_size, vector<int>(_size,0));
    _futures.resize(_size);
    _future_links.resize(_size);
    for(int i=_size-1; i>-1; i--) //can skip the very last
    {
        for(int j=i+1; j<_size; j++) //j can only follow i
        {
            if (_CMatrix[j][i] != 0)
                {continue;}
            if (xycausality(_coords[i],_coords[j],st_period,mass)[0])
            {
                _CMatrix[i][j] = special_factor;
                _future_links[i].insert(j);
                _futures[i].insert(j);
                _futures[i].insert(_futures[j].begin(), 
                                    _futures[j].end());
                // transitivity is mandatory if links are being made
                for (int k = j+1; k<_size; k++)
                {
                    if(_CMatrix[j][k] != 0) //i<j<k -> i<k
                        {_CMatrix[i][k] = 1;}
                }
            }
        }
    }
}


/**
 * @brief Make _CMatrix and _pasts
 * 
 * @param method const char* : either "coordinates" or "futures"
 * @param special bool : if true and use_transitivity, C_ij = -1 if ij link
 * @param use_transitivity bool : use transitivity where possible
 */
void EmbeddedCauset::make_cmatrix_and_pasts(const char* method,
                                               bool special,
                                               bool use_transitivity)
{
    if (strcmp(method, "coordinates")==0)
    {
        auto xycausality = this->_spacetime.Causality();
        std::vector<double> st_period = _spacetime._period;
        double mass = _spacetime._mass;

        _CMatrix.resize(_size, vector<int>(_size,0));
        _pasts.resize(_size); 
        if (use_transitivity)
        {
            int special_factor = (special)? -1 : 1;
            for(int j=1; j<_size; j++) //can skip the very first, i.e 0th
            {
                for(int i=j-1; i>-1; i--) //i can only preceed j
                {
                    if (_CMatrix[i][j] != 0){
                        continue;}
                    else if(xycausality(_coords[i],_coords[j],st_period,mass)[0])
                    {
                        _CMatrix[i][j] = special_factor;
                        _pasts[j].insert(i);
                        _pasts[j].insert(_pasts[i].begin(), _pasts[i].end());
                        for (int k = i-1; k>-1; k--)
                        {
                            if(_CMatrix[k][i] != 0) //k<i<j -> k<j
                                { _CMatrix[k][j] = 1;}
                        }
                    }
                }
            }
        }
        else /*no transitivity*/
        for(int j=1; j<_size; j++) //can skip the very first, i.e 0th
        {
            for(int i=j-1; i>-1; i--) //i can only preceed j
            {
                if(xycausality(_coords[i],_coords[j],st_period,mass)[0])
                {
                    _CMatrix[i][j] = 1;
                    _pasts[j].insert(i);
                }
            }
        }
    }
    else
    {
        std::cout<<"Creation of Matrix and pasts failed because currently\
        only method = 'coordinates' is supported."<<std::endl;
        throw std::invalid_argument("Only coordinates method currently \
        supported");
    }

}

/**
 * @brief Make _CMatrix and _futures
 * 
 * @param method const char* : either "coordinates" or "pasts"
 * @param special bool : if true and use_transitivity, C_ij = -1 if ij link
 * @param use_transitivity bool : use transitivity where possible
 */
void EmbeddedCauset::make_cmatrix_and_futs(const char* method,
                                            bool special,
                                            bool use_transitivity)
{
    if (strcmp(method, "coordinates")==0)
    {
        auto xycausality = this->_spacetime.Causality();
        std::vector<double> st_period = _spacetime._period;
        double mass = _spacetime._mass;

        _CMatrix.resize(_size, vector<int>(_size,0));
        _futures.resize(_size);
        if (use_transitivity)
        {
            int special_factor = (special && use_transitivity)? -1 : 1;
            for(int i=_size-1; i>-1; i--)
            {
                for(int j=i+1; j<_size; j++)
                {
                    if (_CMatrix[j][i] != 0)
                        {continue;}
                    else if(xycausality(_coords[i],_coords[j],st_period,mass)[0])
                    {
                        _CMatrix[j][i] = special_factor;
                        _futures[i].insert(j);
                        _futures[i].insert(_futures[j].begin(), 
                                            _futures[j].end());
                        for (int k = j+1; k<_size; k++)
                        {
                            if(_CMatrix[k][j] != 0)
                                {_CMatrix[k][i] = 1;}
                        }
                    }
                }
            }
        }
        else /*no transitivity*/
        {
            for(int i=_size-1; i>-1; i--)
            {
                for(int j=i+1; j<_size; j++)
                {
                    if(xycausality(_coords[i],_coords[j],st_period,mass)[0])
                    {
                        _CMatrix[j][i] = 1;
                        _futures[i].insert(j);
                    }
                }
            }
        }
    }
    else
    {
        std::cout<<"Creation of Matrix and futures failed because currently\
        only method = 'coordinates' is supported."<<std::endl;
        throw std::invalid_argument("Only coordinates method currently \
        supported");
    }
}


/**
 * @brief Make _CMatrix and _past_links. Transitivity is mandatory.
 * 
 * @param method const char* : either "coordinates" or "futures"
 * @param special bool : if true, C_ij = -1 if ij link
 */
void EmbeddedCauset::make_cmatrix_and_pastlinks(const char* method,
                                               bool special)
{
    if (strcmp(method, "coordinates")==0)
    {
        auto xycausality = this->_spacetime.Causality();
        std::vector<double> st_period = _spacetime._period;
        double mass = _spacetime._mass;

        int special_factor = (special)? -1 : 1;
        _CMatrix.resize(_size, vector<int>(_size,0));
        _past_links.resize(_size);
        for(int j=1; j<_size; j++) //can skip the very first, i.e 0th
        {
            for(int i=j-1; i>-1; i--) //i can only preceed j
            {
                if (_CMatrix[i][j] != 0)
                    {continue;}
                else if (xycausality(_coords[i],_coords[j],st_period,mass)[0])
                {
                    _CMatrix[i][j] = special_factor;
                    _past_links[j].insert(i);
                    // transitivity is mandatory if links are being made
                    for (int k = i-1; k>-1; k--)
                    {
                        if(_CMatrix[k][i] != 0) //k<i<j -> k<j
                            { _CMatrix[k][j] = 1;}
                    }
                }
            }
        }
    }
    else
    {
        std::cout<<"Creation of Matrix and past_links failed because currently\
        only method = 'coordinates' is supported."<<std::endl;
        throw std::invalid_argument("Only coordinates method currently \
        supported");
    }

}


/**
 * @brief Make _CMatrix and _future_links. Transitivity is mandatory.
 * 
 * @param method const char* : either "coordinates" or "pasts"
 * @param special bool : if true, C_ij = -1 if ij link
 */
void EmbeddedCauset::make_cmatrix_and_futlinks(const char* method,
                                               bool special)
{
    if (strcmp(method, "coordinates")==0)
    {
        auto xycausality = this->_spacetime.Causality();
        std::vector<double> st_period = _spacetime._period;
        double mass = _spacetime._mass;

        int special_factor = (special)? -1 : 1;
        _CMatrix.resize(_size, vector<int>(_size,0));
        _future_links.resize(_size);
        for(int i=_size-1; i>-1; i--) //can skip the very last
        {
            for(int j=i+1; j<_size; j++) //j can only follow i
            {
                if (_CMatrix[j][i] != 0)
                    {continue;}
                else if (xycausality(_coords[i],_coords[j],st_period,mass)[0])
                {
                    _CMatrix[i][j] = special_factor;
                    _future_links[i].insert(j);
                    // transitivity is mandatory if links are being made
                    for (int k = j+1; k<_size; k++)
                    {
                        if(_CMatrix[j][k] != 0) //i<j<k -> i<k
                            {_CMatrix[i][k] = 1;}
                    }
                }
            }
        }
    }
    else
    {
        std::cout<<"Creation of Matrix and future_links failed as currently\
        only method = 'coordinates' is supported."<<std::endl;
        throw std::invalid_argument("Only coordinates method currently \
        supported");
    }
}


/**
 * @brief Make pasts and futures sets (not links).
 * 
 * @param method const char* : either "coordinates" or "cmatrix".
 */
void EmbeddedCauset::make_sets(const char* method)
{
    if (strcmp(method, "coordinates")==0)
    {
        auto xycausality = this->_spacetime.Causality();
        std::vector<double> st_period = _spacetime._period;
        double mass = _spacetime._mass;

        _pasts.resize(_size);
        _futures.resize(_size);
        for(int i=0; i<_size; i++) 
        {
            for(int j=0; j<_size; j++) 
            {
                std::vector<bool> causalities = xycausality(
                                    _coords[i],_coords[j],st_period,mass);
                if (causalities[1]) //i in past of j, j in future of i
                {
                    _pasts[j].insert(i);
                    _futures[i].insert(j);
                }
                else if (causalities[2]) //j in past of i, i in future of j
                {
                    _pasts[i].insert(j);
                    _futures[j].insert(i);
                }
            }
        }
    }
    else
    {
        std::cout<<"Creation of Matrix and future_links failed as currently\
        only method = 'coordinates' is supported."<<std::endl;
        throw std::invalid_argument("Only coordinates method currently \
        supported");
    }
}


/**
 * @brief Creates _pasts and _past_links, i.e. the sets of past and past 
 * links for each event. Requires _size to have already be defined, and events
 * sorted by a possible natural labelling.
 * 
 * @param method: const char*, possible choices are
 * - "coordinates": create from coordinates causality
 * - "cmatrix": create from already existing _CMatrix
 * - "futures": create from already existing futures
 */
void EmbeddedCauset::make_all_pasts(const char* method)// = "coordinates")
{   
    _pasts.resize(_size);
    _past_links.resize(_size);
    // Loop through coordinates t_min -> t_max
    for (int i=1; i<_size; i++)
    {
        //std::cout << "Event #"<< i+1 << std::endl;
        for(int j=i-1; j>-1; j--)
        {
            // Check if j^th element is in pasts[i]
            if (set_contains(j, _pasts[i]))
                {continue;}
            else
            {
                if (strcmp(method, "coordinates")==0 &&
                    areTimelike(_coords[i], _coords[j]))
                {
                    _past_links[i].insert(j);
                    _pasts[i].insert(j);
                    _pasts[i].insert(_pasts[j].begin(), _pasts[j].end());
                }
            }
        }
    }
    //std::cout <<"Finished sprinkling..." << std::endl;
}


/**
 * @brief Creates _futures and _future_links, i.e. the sets of future and future 
 * links for each event. Requires _size to have already be defined, and events
 * sorted by a possible natural labelling.
 * 
 * @param method: const char*, possible choices are
 * - "coordinates": create from coordinates causality
 * - "Cmatrix": create from already existing _CMatrix
 * - "pasts": create from already existing futures
 */
void EmbeddedCauset::make_all_futures(const char* method)// = "coordinates")
{   
    _futures.resize(_size);
    _future_links.resize(_size);
    // Loop through coordinates t_min -> t_max
    for (int i =_size-1; i>-1; i--)
    {
        //std::cout << "Event #"<< i+1 << std::endl;
        for(int j=i+1; j<_size; j++)
        {
            if (set_contains(j, _futures[i]))
                {continue;}
            else
            {
                if (strcmp(method, "coordinates")==0 &&
                    areTimelike(_coords[i], _coords[j]))
                {
                    _future_links[i].insert(j);
                    _futures[i].insert(j);
                    _futures[i].insert(_futures[j].begin(), _futures[j].end());
                }
            }
        }
    }
    //std::cout <<"Finished sprinkling..." << std::endl;
}


/**
 * @brief Creates _pasts i.e. the sets of past events for each event. 
 * Requires _size to have already be defined, and events
 * sorted by a possible natural labelling.
 * 
 * @param method: const char*, possible choices are
 * - "coordinates": create from coordinates causality
 * - "Cmatrix": create from already existing _CMatrix (not yet implemented)
 * - "futures": create from already existing futures (not yet implemented)
 */
void EmbeddedCauset::make_pasts(const char* method)// = "coordinates")
{   
    _pasts.resize(_size);
    // Loop through coordinates t_min -> t_max
    for (int i=1; i<_size; i++)
    {
        //std::cout << "Event #"<< i+1 << std::endl;
        for(int j=i-1; j>-1; j--)
        {
            // Check if j^th element is in pasts[i]
            if (set_contains(j, _pasts[i]))
                {continue;}
            else
            {
                if (strcmp(method, "coordinates")==0 &&
                    areTimelike(_coords[i], _coords[j]))
                {
                    _pasts[i].insert(j);
                    _pasts[i].insert(_pasts[j].begin(), _pasts[j].end());
                }
            }
        }
    }
    //std::cout <<"Finished sprinkling..." << std::endl;
}


/**
 * @brief Creates _futures i.e. the sets of future events for each event. 
 * Requires _size to have already be defined, and events
 * sorted by a possible natural labelling.
 * 
 * @param method: const char*, possible choices are
 * - "coordinates": create from coordinates causality
 * - "Cmatrix": create from already existing _CMatrix (not yet implemented)
 * - "pasts": create from already existing pasts (not yet implemented)
 */
void EmbeddedCauset::make_futures(const char* method)// = "coordinates")
{   
    _futures.resize(_size);
    // Loop through coordinates t_min -> t_max
    for (int i =_size-1; i>-1; i--)
    {
        //std::cout << "Event #"<< i+1 << std::endl;
        for(int j=i+1; j<_size; j++)
        {
            if (set_contains(j, _futures[i]))
                {continue;}
            else
            {
                if (strcmp(method, "coordinates")==0 &&
                    areTimelike(_coords[i], _coords[j]))
                {
                    _futures[i].insert(j);
                    _futures[i].insert(_futures[j].begin(), _futures[j].end());
                }
            }
        }
    }
    //std::cout <<"Finished sprinkling..." << std::endl;
}

/**
 * @brief Creates _futures and _pasts i.e. the sets of
 *        the past and future events for each event. 
 *        Requires _size to have already be defined, and events
 *        sorted by a possible natural labelling.
 * 
 * @param method: const char*, possible choices are
 * - "coordinates": create from coordinates causality
 * - "Cmatrix": create from already existing _CMatrix (not yet implemented)
 */
void EmbeddedCauset::make_futures_and_pasts(const char* method)// = "coordinates"
{   
    _futures.resize(_size);
    _pasts.resize(_size);
    if (strcmp(method, "coordinates")==0)
    {
        // Loop through coordinates t_min -> t_max.
        // j>i automatically imposed as C_ij <-> i precedes j. 
        for (int j = 1; j<_size; j++)
        {
            for(int i=j-1; i>-1; i--)
            {
                if (areTimelike(_coords[i], _coords[j]))
                {
                    // Add i and its past to the past of j
                    _pasts[j].insert(i);
                    _pasts[j].insert(_pasts[i].begin(),_pasts[i].end());
                    // Insert j into i's future and into
                    // the future of elements in i's past
                    _futures[i].insert(j);
                    for (int ind_in_ipast : _pasts[i])
                    {    
                        _futures[ind_in_ipast].insert(j);
                    }
                }
            }
        }
    }
}


/**
 * @brief Creates _past_links. 
 * Requires _size to have already be defined, and events
 * sorted by a possible natural labelling.
 * 
 * @param method: const char*, possible choices are
 * - "coordinates": create from coordinates causality
 * - "Cmatrix": create from already existing _CMatrix
 * - "futures": create from already existing futures
 */
void EmbeddedCauset::make_past_links(const char* method)// = "coordinates")
{   
    _past_links.resize(_size);
    // Loop through coordinates t_min -> t_max
    for (int i=1; i<_size; i++)
    {
        //std::cout << "Event #"<< i+1 << std::endl;
        for(int j=i-1; j>-1; j--)
        {
            // Check if j^th element is in pasts[i]
            if (set_contains(j, _pasts[i]))
                {continue;}
            else
            {
                if (strcmp(method, "coordinates")==0 &&
                    areTimelike(_coords[i], _coords[j]))
                    {_past_links[i].insert(j);}
            }
        }
    }
    //std::cout <<"Finished sprinkling..." << std::endl;
}


/**
 * @brief Creates _future_links. 
 * Requires _size to have already be defined, and events
 * sorted by a possible natural labelling.
 * 
 * @param method: const char*, possible choices are
 * - "coordinates": create from coordinates causality
 * - "Cmatrix": create from already existing _CMatrix
 * - "pasts": create from already existing pasts
 */
void EmbeddedCauset::make_fut_links(const char* method)// = "coordinates")
{   
    _future_links.resize(_size);
    // Loop through coordinates t_min -> t_max
    for (int i =_size-1; i>-1; i--)
    {
        //std::cout << "Event #"<< i+1 << std::endl;
        for(int j=i+1; j<_size; j++)
        {
            if (set_contains(j, _futures[i]))
                {continue;}
            else
            {
                if (strcmp(method, "coordinates")==0 &&
                    areTimelike(_coords[i], _coords[j]))
                    {_future_links[i].insert(j);}
            }
        }
    }
    //std::cout <<"Finished sprinkling..." << std::endl;
}





// Destructor
EmbeddedCauset::~EmbeddedCauset(){}    

// Run with
// cd scripts_cpp/causet_cpp
// g++ -g causet.cpp shapes.cpp spacetimes.cpp embeddedcauset.cpp -std=c++17 -o embeddedcauset -O2
// .\embeddedcauset
// rm embeddedcauset.exe
// cd ../
// cd../
// int main(){
// std::cout << "embeddedcauset.cpp WORKS! :)";
// }<|MERGE_RESOLUTION|>--- conflicted
+++ resolved
@@ -78,123 +78,6 @@
 
 
 
-<<<<<<< HEAD
-//=============================================================================
-//=============================================================================
-//MAKE ATTRS  //===============================================================
-//=============================================================================
-//=============================================================================
-
-/**
- * @brief Creates chosen attribues.Requires _size to have already be defined,
- *  and events sorted by a possible natural labelling.
- * 
- * @param method: const char*, possible choices are
- * - "coordinates": create from coordinates causality
- * - "pasts": create from already existing _pasts
- * - "futures": create from already existing _futures
- * @param make_matrix : bool, if true(default) make _Cmatrix
- * @param special: bool, if true(default) have C[i][j]=-1 if link IFF also
- * use_transitivity is on.
- * @param use_transitivity: bool, if true(default) exploit transitivity. If 
- * make_links is true, it is compulsorily true.
- * @param make_sets: bool, if true (non-default) make set (see sets_type)
- * @param make_links: bool, if true (non-default) make links (see sets_type)
- * @param sets_type: const char* specifying the type of set:
- * - "past": (default) make past related sets 
- * - "future": make future related sets.
- */
-void EmbeddedCauset::make_attrs (const char* method,// = "coordinates",
-                                    bool make_matrix,
-                                    bool special,// = false,
-                                    bool use_transitivity,// = true,
-                                    bool make_sets,// = false,
-                                    bool make_links,// = false,
-                                    const char* sets_type)// = "past")
-{
-    int special_factor = (special && (use_transitivity||make_links))? -1 : 1;
-    _special_matrix = special && use_transitivity;
-
-    if (make_matrix)
-    {
-        const char* renamed_sets_type;
-        if (strcmp(sets_type, "all")==0)
-            {renamed_sets_type = "past";}
-        else
-            {renamed_sets_type = sets_type;}
-
-        if (make_links == false && make_sets == false)
-        {
-            this->make_cmatrix(method, special, use_transitivity);
-        }
- 
-        else if (make_links == true && make_sets == false)
-        {
-            if (strcmp(renamed_sets_type, "past")==0){
-                std::cout << "Making pasts from (+) cmatrix\n";
-                this->make_cmatrix_and_pastlinks(method, special);}
-            else if (strcmp(renamed_sets_type, "future")==0){
-                this->make_cmatrix_and_futlinks(method, special);}
-        }
-        
-        else if (make_links == false && make_sets == true)
-        {
-            if (strcmp(renamed_sets_type, "past")==0){
-                this->make_cmatrix_and_pasts(method, special, use_transitivity);}
-            else if (strcmp(renamed_sets_type, "future")==0){
-                this->make_cmatrix_and_futs(method, special, use_transitivity);}
-        }
-
-        else /*both make_sets and links*/
-        {
-            if (strcmp(renamed_sets_type, "past")==0){
-                this->make_cmatrix_and_allpasts(special);}
-            else if (strcmp(renamed_sets_type, "future")==0){
-                this->make_cmatrix_and_allfuts(special);}
-        }
-    }
-
-    else /*Don't make matrix*/
-    {
-        if (make_links == true && make_sets == false)
-        {
-            if (strcmp(sets_type, "past")==0){
-                this->make_past_links(method);}
-            else if (strcmp(sets_type, "future")==0){
-                this->make_fut_links(method);}
-        }
-        
-        else if (make_links == false && make_sets == true)
-        {
-            if (strcmp(sets_type, "past")==0){
-                this->make_pasts(method);}
-            else if (strcmp(sets_type, "future")==0){
-                this->make_futures(method);}
-            else if (strcmp(sets_type, "all")==0){
-                std::cout << "Making futures+pasts from sets\n";
-                this->make_futures_and_pasts(method);}
-        }
-
-        else if (make_links == true && make_sets == true)
-        {
-            if (strcmp(sets_type, "past")==0){
-                this->make_all_pasts(method);}
-            else if (strcmp(sets_type, "future")==0){
-                this->make_all_futures(method);}
-        }
-        else
-        {   
-            std::cout<<"At least one among make_matrix, \
-                        make_sets and make_links must be true"<<std::endl;
-            throw std::invalid_argument("At least one among make_matrix, \
-                                    make_sets and make_links must be true");
-        }
-    }
-}
-
-
-=======
->>>>>>> 6b18444e
 
 //=============================================================================
 //=============================================================================
