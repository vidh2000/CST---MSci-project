/// \authors Vid Homsak, Stefano Veroni
/// \date 31/10/2022

#include <algorithm>
#include <cmath>
#include <fstream>
#include <iostream>
#include <iomanip>
#include <numeric>
#include <set>
#include <stack>
#include <stdio.h>
#include <stdexcept>
#include <string>
#include <vector>
#include <chrono>
#include <unordered_set>
#include <random>

#include "functions.h"
#include "MyVecFunctions.h"
#include "causet.h"

using std::vector;
using std::set;
using std::unordered_set;


/**
 * @brief Causet class.
 *
 * 
 * @param causet: a vector of vectors of integers. //not implemented
 *  Essentially it is the causal matrix where (M)_{i,j}
 *  can take value of 1 if e_j<e_i, 0 if they aren't related and
 *  -1 if e_j<e_i and they are a link.
 * @param pasts: a vector of sets for all elements.
 * 
 * @param pastLinks: a vector of sets containing past links to each element
 */

// CONSTRUCTORS
Causet::Causet(){}
Causet::Causet(vector<vector<double>> Cmatrix, 
                bool past_links, // = false,
                bool fut_links) // = false);
{

}
Causet::Causet(vector<vector<double>> coordinates,
               const char* method) // = "pasts");
{

}

Causet::Causet(vector<vector<double>> coordinates,
                const char* method)
{

}

///////////////////////////////////////////////////////////////////////////////
// ORDERING FRACTION FUNCTIONS (OVERRIDING FOR TYPES)
///////////////////////////////////////////////////////////////////////////////
/**
 * @brief   Find the ordering fraction of an interval: 
            The ratio of actual relations over possible ones in such interval.
 * 
 * @param mode: string
            Use as denominator:
            - 'choose' -> |A|(|A|-1)/2, i.e. |A| choose 2 (Default).
            - 'n2'     -> (|A|^2)/2.
 *            
 * @return  Ordering fraction of Alexandrov Interval
            This is nrelations / (N choose 2)
 */

/**
 * @brief   Ordering fraction determined for a "Causet" object.
 *          Can either be determined via a matrix or via pasts/futures sets.
 *          See above description above all ord_fr definitions.
 */
double Causet::ord_fr(Causet A,
            const char* denominator, // = "choose",
            bool isdisjoined) // = true);
{
    if (A._CMatrix.size())
    {
        return Causet::ord_fr(A._CMatrix, denominator, isdisjoined);    
    }
    else if (A._pasts.size())
    {
        return Causet::ord_fr(A._futures,A._pasts,denominator,isdisjoined);
    }
}

/**
 * @brief   Ordering fraction determined from a matrix.
 *          See above description above all ord_fr definitions
 */
double Causet::ord_fr(vector<vector<int8_t>> A,
                const char* denominator,// = "choose",
                bool isdisjoined)// = true);
{

}

/**
 * @brief   Ordering fraction determined from sets of futures and pasts.
 *          See above description above all ord_fr definitions
 */
template<typename SET>
double Causet::ord_fr(vector<SET> A_futures, 
                vector<SET> A_pasts,
                const char* denominator,// = "choose",
                bool isdisjoined)// = true);
{
    if (_CMatrix.size())
    {

    }
    else if (_pasts.size())
    {
        
    }
}

/**
 * @brief   Find the ordering fraction of an interval between a and b: 
            the ratio of actual relations over possible in such interval.
 * 
 * @param a: integer "causetevent", a<b wanted
 * @param b: integer "causetevent", a<b wanted
 */
double Causet::ord_fr(int a, int b,
                const char* denominator)// = "choose"
{

}

///////////////////////////////////////////////////////////////////////////////
// Dimension estimator
///////////////////////////////////////////////////////////////////////////////
/**
 * @brief Use Myrheim-Meyers dimensional estimator to compute the 
          fractal dimension (not necesseraly int).
        
 * 
 * @param method: str 
            - 'random': randomly sample.
            - 'big': take all events with no past, all with no future
                     and apply estimator ro their combinations.
 *  
 * @param d0: float 
            Initial guess for dimension.
            Default is 2.
 * 
 * @param Nsamples: int 
            Times to iterate procedure to then average on if method "random".
            Default is 20.
 * 
 * @param size_min: int\n
            Minimum size of Alexandrov Sets on which you apply estimators.
            Default is 20 elements.
 * 
 * @param size_max: int\n
            Maximum size of Alexandrov Sets on which you apply estimators.
            Default and highly recommended is np.Inf.
 * 
 * @return
        - dimension estimate: float
        - dimension std: float
 */
double Causet::MM_drelation(double d)
{
    double a = std::tgamma(d+1);
    double b = std::tgamma(d/2);
    double c = 4* std::tgamma(3*d/2);
    return a*b/c;
}

vector<double> Causet::MMdim_est(const char* method,// = "random",
                int d0,// = 2,
                int Nsamples,// = 20,
                int size_min,// = 10,
                double size_max)// = nan("")
{
    std::cout << "NOTE: MMd works only in flat spacetime" << std::endl;

    auto MM_to_solve = [](double d, double ord_fr){
        return Causet::MM_drelation(d) - ord_fr/2;
        };
    
    // Variables to be used
    int* N = &_size;
    std::vector<double> destimates;
    
    if (method == "random")
    {
        int isample = 0;
        int fails = 0;
        int successes = 0;

        while (isample < Nsamples)
        {
            if ((fails>= 1000) && (successes == 0))
            {
                std::cout << "Found 0/1000 OK Alexandrov intervals. \
                Causet portion too smol. Returning Dim<0 values.";
                return {-1,-1};
            }

            // Pick two random elements

            // Define mersenne_twister_engine Random Gen. (with random seed)
            std::random_device rd;
            int seed = rd();
            std::mt19937 gen(seed);
            std::uniform_real_distribution<> dis(0,*N);
            int e1 = (int) dis(gen), e2 =(int) dis(gen);
            int* a = nullptr;
            int* b = nullptr;

            if (e1 == e2){
                fails += 1;
                continue;
            }
            else if (e1 < e2){
                a = &e1;
                b = &e2;
            }
            else if (e1>e2){
                a = &e2;
                b = &e1;
            }
            else{
                fails += 1;
                continue;
            }
            
            int n = IntervalCard(*a, *b);
            if (n >= size_min && n<= size_max) 
            {
                successes += 1;
<<<<<<< HEAD
                double fr_i = Causet::ord_fr(a,b,"choose");
                if (fr_i ==1)
                {
                    destimates.push_back(1);
                    isample +=1;
                }
                else
                {
                    double fr_i *= (n-1)/n; //correction for MMestimator
                    double min = 0;
                    double max = 5;
                    d_i = bisect(min,max,......);
                    destimates.push_back(d_i);
                    isample +=1;
                }
            }
            else
            {
                fails +=1;
                continue;
=======
                double fr_i = this->ord_fr(a,b,"choose");
>>>>>>> 092a0ee5
            }
        }
    }

}   <|MERGE_RESOLUTION|>--- conflicted
+++ resolved
@@ -242,8 +242,7 @@
             if (n >= size_min && n<= size_max) 
             {
                 successes += 1;
-<<<<<<< HEAD
-                double fr_i = Causet::ord_fr(a,b,"choose");
+                double fr_i = this->ord_fr(a,b,"choose");
                 if (fr_i ==1)
                 {
                     destimates.push_back(1);
@@ -254,7 +253,8 @@
                     double fr_i *= (n-1)/n; //correction for MMestimator
                     double min = 0;
                     double max = 5;
-                    d_i = bisect(min,max,......);
+                    // Estimate dimension of Causet
+                    double d_i = bisect(min,max,......);
                     destimates.push_back(d_i);
                     isample +=1;
                 }
@@ -263,9 +263,6 @@
             {
                 fails +=1;
                 continue;
-=======
-                double fr_i = this->ord_fr(a,b,"choose");
->>>>>>> 092a0ee5
             }
         }
     }
