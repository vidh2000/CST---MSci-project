/// \authors Vid Homsak, Stefano Veroni
/// \date 31/10/2022

#include <algorithm>
#include <cmath>
#include <fstream>
#include <iostream>
#include <iomanip>
#include <numeric>
#include <set>
#include <stack>
#include <stdio.h>
#include <stdexcept>
#include <string>
#include <vector>
#include <chrono>
#include <unordered_set>
#include <random>

#include "functions.h"
#include "vecfunctions.h"
#include "causet.h"

using std::vector;
using std::set;
using std::unordered_set;


/**
 * @brief Causet class.
 *
 * 
 * @param causet: a vector of vectors of integers. //not implemented
 *  Essentially it is the causal matrix where (M)_{i,j}
 *  can take value of 1 if e_j<e_i, 0 if they aren't related and
 *  -1 if e_j<e_i and they are a link.
 * @param pasts: a vector of sets for all elements.
 * 
 * @param pastLinks: a vector of sets containing past links to each element
 */

// CONSTRUCTORS
Causet::Causet(){}
Causet::Causet(vector<vector<double>> Cmatrix, 
                bool past_links, // = false,
                bool fut_links) // = false);
{

}

///////////////////////////////////////////////////////////////////////////////
// ORDERING FRACTION FUNCTIONS (OVERRIDING FOR TYPES)
///////////////////////////////////////////////////////////////////////////////
/**
 * @brief   Find the ordering fraction of an interval: 
            The ratio of actual relations over possible ones in such interval.
 * 
 * @param mode: string
            Use as denominator:
            - 'choose' -> |A|(|A|-1)/2, i.e. |A| choose 2 (Default).
            - 'n2'     -> (|A|^2)/2.
 *            
 * @return  Ordering fraction of Alexandrov Interval
            This is nrelations / (N choose 2)
 */

/**
 * @brief   Ordering fraction determined for a "Causet" object.
 *          Can either be determined via a matrix or via pasts/futures sets.
 *          See above description above all ord_fr definitions.
 */
double Causet::ord_fr(Causet A,
            const char* denominator, // = "choose",
            bool isdisjoined) // = true);
{
    if (A._CMatrix.size())
    {
        return Causet::ord_fr(A._CMatrix, denominator, isdisjoined);    
    }
    else if (A._pasts.size())
    {
        return Causet::ord_fr(A._futures,A._pasts,denominator,isdisjoined);
    }
}

/**
 * @brief   Ordering fraction determined from a matrix.
 *          See above description above all ord_fr definitions
 */
double Causet::ord_fr(vector<vector<int8_t>> A,
                const char* denominator,// = "choose",
                bool isdisjoined)// = true);
{
    
}

/**
 * @brief   Ordering fraction determined from sets of futures and pasts.
 *          See above description above all ord_fr definitions
 */
template<typename SET>
double Causet::ord_fr(vector<SET> A_futures, 
                vector<SET> A_pasts,
                const char* denominator,// = "choose",
                bool isdisjoined)// = true);
{
    if (_CMatrix.size())
    {

    }
    else if (_pasts.size())
    {
        
    }
}

/**
 * @brief   Find the ordering fraction of an interval between a and b: 
            the ratio of actual relations over possible in such interval.
 * 
 * @param a: integer "causetevent", a<b wanted
 * @param b: integer "causetevent", a<b wanted
 */
double Causet::ord_fr(int a, int b,
                const char* denominator)// = "choose"
{

}

///////////////////////////////////////////////////////////////////////////////
// Dimension estimator
///////////////////////////////////////////////////////////////////////////////
/**
 * @brief Use Myrheim-Meyers dimensional estimator to compute the 
          fractal dimension (not necesseraly int).
          Only intended to work with a Causet with
          _pasts, and _futures vector<set<int>> objects existing.
        
 * 
 * @param method: str 
            - 'random': randomly sample.
            - 'big': take all events with no past, all with no future
                     and apply estimator ro their combinations.
 *  
 * @param d0: float 
            Initial guess for dimension.
            Default is 2.
 * 
 * @param Nsamples: int 
            Times to iterate procedure to then average on if method "random".
            Default is 20.
 * 
 * @param size_min: int\n
            Minimum size of Alexandrov Sets on which you apply estimators.
            Default is 20 elements.
 * 
 * @param size_max: int\n
            Maximum size of Alexandrov Sets on which you apply estimators.
            Default and highly recommended is np.Inf.
 * 
 * @return
        - dimension estimate: float
        - dimension std: float
 */

double Causet::MM_drelation(double d)
    /*
    Dimension function to be solved for with
    order fraction for MM-dimension estimation.
    */
{
    double a = std::tgamma(d+1);
    double b = std::tgamma(d/2);
    double c = 4* std::tgamma(3*d/2);
    return a*b/c;
}

vector<double> Causet::MMdim_est(const char* method,// = "random",
                                int d0,// = 2,
                                int Nsamples,// = 20,
                                int size_min,// = 10,
                                double size_max)// = nan("")
{
    std::cout << "NOTE: MMd works only in flat spacetime" << std::endl;

    
    // Variables to be used
    int* N = &_size;
    vector<double> destimates;
    
    // Track looping
    int isample = 0;
    int fails = 0;
    int successes = 0;

    if (method == "random")
    {
<<<<<<< HEAD
        while (isample < Nsamples)
=======
        int fails = 0;
        int successes = 0;

        while (Nsamples>0)
>>>>>>> e948a073
        {
            if (fails>= 1000 && successes == 0)
            {
                std::cout << "Found 0/1000 OK Alexandrov intervals. \
                Causet portion too small. Returning {-1,-1} values.";
                vector<double> returnerr = {-1,-1};
                return returnerr;
            }

            // Pick two random elements

            // Define mersenne_twister_engine Random Gen. (with random seed)
            std::random_device rd;
            int seed = rd();
            std::mt19937 gen(seed);
            std::uniform_real_distribution<> dis(0,*N);
            int e1 = (int) dis(gen), e2 =(int) dis(gen);
            int a; int b;
            if (e1 == e2){
                fails += 1;
                continue;
            }
            else if (e1 < e2){
                a = e1;
                b = e2;
            }
            else if (e1>e2){
                a = e2;
                b = e1;
            }
            else{
                fails += 1;
                continue;
            }
            
            int n = IntervalCard(a, b);
            if (n >= size_min && n<= size_max) 
            {
                successes += 1;
                double fr_i = this->ord_fr(a,b,"choose");
                if (fr_i ==1)
                {
                    destimates.push_back(1);
                    Nsamples --;
                }
                else
                {
                    //Order fraction correction for MMestimator
                    double fr_i = fr_i * (n-1)/n;

                    // Define function whose root needs to be found
                    auto MM_to_solve = [fr_i](double d){
                        return Causet::MM_drelation(d) - fr_i/2;};

                    double dmin = 0.75;
                    double dmax = 10;
                    // Estimate dimension of Causet
                    double d_i = bisection(MM_to_solve,dmin,dmax);
                    destimates.push_back(d_i);
                    Nsamples --;
                }
            }
            else
            {
                fails +=1;
                continue;
            }
        }
    }
    else if (method == "big")
    {
        vector<int> As = {};
        vector<int> Bs = {};
        for (int e = 0; e<*N; e++)
        {
            if (_pasts[e].size() == 0){
                As.push_back(e);
            }
            else if (_futures[e].size() == 0){
                Bs.push_back(e);
            }
        }
        for (int i=0; i<As.size(); i++)
        {
            for (int j=0; j<Bs.size(); j++)
            {   
                int a = As[i];
                int b = Bs[j];
                int n = IntervalCard(a, b);
                if (n >= size_min && n<= size_max) 
                {
                    double fr_i = this->ord_fr(a,b,"choose");
                    if (fr_i ==1)
                    {
                        destimates.push_back(1);
                    }
                    else
                    {
                        //Order fraction correction for MMestimator
                        double fr_i = fr_i * (n-1)/n;

                        // Define function whose root needs to be found
                        auto MM_to_solve = [fr_i](double d){
                            return Causet::MM_drelation(d) - fr_i/2;};

                        double dmin = 0.1;
                        double dmax = 5;
                        // Estimate dimension of Causet
                        double d_i = bisection(MM_to_solve,dmin,dmax);
                        destimates.push_back(d_i);
                        Nsamples --;
                    }
                }
            }
        }
    }
    else
    {
        const char* errormsg = "Choose 'method' parameter 'random' or 'big'";
        throw std::invalid_argument(errormsg);
    }

    // Return mean and std of dimension estimate result
    double sum = std::accumulate(std::begin(destimates),
                                 std::end(destimates), 0.0);
    double mean = sum/destimates.size();

    double accum = 0.0;
    std::for_each(std::begin(destimates), std::end(destimates),
                    [&](const double d)
                    {
                    accum += (d - mean) * (d - mean);
                    });

    double stdev = sqrt(accum / (destimates.size()));
    vector<double> result = {mean,stdev};
    return result;
    
}   


//=============================================================================
//=============================================================================
//INTERVALS   //===============================================================
//=============================================================================
//=============================================================================
/**
 * @brief Compute cardinality of causality interval between a and b.
 * 
 * @param a int : label of event a.
 * @param b int : label of event b
 * @param includeBoundary bool : innclude a and b in count?
 * @return int : Cardinality of Interval
 */
int IntervalCard(int a, int b, bool includeBoundary)
{
    if (a==b)
        {return 1;}
    // IF DEFINED USE CMATRIX
    if (_CMatrix.size())
    {
        int Nintersections = 2 * includeBoundary;
        if (a<b)
        {
            for (int i = a+1; i<b; i++)
                {Ninteresections += _CMatrix[a][i] && _Cmatrix[i][b];}
        }
        else
        {
            for (int i = b+1; i<a; i++)
                {Ninteresections += _CMatrix[i][a] && _Cmatrix[b][i];}
        }
        return Nintersections;
    }
    // ELSE USE SETS
    else //if ( _pasts.size() && _futures.size())
    {
        if (a<b)
        {
            int Nintersections = 2 * includeBoundary;
            if (_futures[a].size()<_pasts[b].size())
            {
                for (int e_ai : _futures[a])
                    {Nintersections += _pasts[b].find(e_ai) !=_pasts[b].end();}
            }
            else
            {
                for (int e_bi : _pasts[b])
                    {Nintersections += _futures[a].find(e_bi) !=_futures[a].end();}
            }
            return Nintersections;
        }
        else /*b<a*/
        {
            int Nintersections = 2 * includeBoundary;
            if (_pasts[a].size()<_futures[b].size())
            {
                for (int e_ai : _pasts[a])
                    {Nintersections += _futures[b].find(e_ai) !=_futures[b].end();}
            }
            else
            {
                for (int e_bi : _futures[b])
                    {Nintersections += _pasts[a].find(e_bi) !=_pasts[a].end();}
            }
            return Nintersections;
        }
    }  
}




//=============================================================================
//=============================================================================
//MODIFIERS   //===============================================================
//=============================================================================
//=============================================================================

/**
 * @brief Coarse grain Causet of "card" events.
 * 
 * @param card : int
 * @param make_matrix : if true and _CMatrix non-empty, update _CMatrix 
 * @param make_sets : if true, update _pasts and/or _futures, if they are 
 * defined
 * @param make_links : if true, update _past and/or _future links, if they are 
 * defined
 */
void Causet::coarsegrain(int card, bool make_matrix, 
                         bool make_sets, bool make_links, int seed)
{
    vector<int> labels = distinct_randint(card, _size, seed);
    this->discard(labels, make_matrix, make_sets, make_links); 
}
void Causet::cgrain(int card, bool make_matrix, 
                    bool make_sets, bool make_links, int seed)
{
    vector<int> labels = distinct_randint(card, _size, seed);
    this->discard(labels, make_matrix, make_sets, make_links); 
}

/**
 * @brief Coarse grain Causet of "fract*_size" events.
 * 
 * @param fract : double, fraction of elements to remove
 * @param make_matrix bool: if true and _CMatrix non-empty, update _CMatrix 
 * @param make_sets bool: if true, update _pasts and/or _futures, if they are 
 * defined
 * @param make_links bool: if true, update _past and/or _future links, if they 
 * are defined
 */
void Causet::coarsegrain(double fract, bool make_matrix, 
                         bool make_sets, bool make_links, int seed)
{
    int card = fract * _size;
    vector<int> labels = distinct_randint(card, _size, seed);
    this->discard(labels, make_matrix, make_sets, make_links); 
}
void Causet::cgrain(double fract, bool make_matrix, 
                    bool make_sets, bool make_links, int seed)
{
    int card = fract * _size;
    vector<int> labels = distinct_randint(card, _size, seed);
    this->discard(labels, make_matrix, make_sets, make_links); 
}

/**
 * @brief Discard event number "label" (from 0 to N-1)
 * 
 * @param label : int
 * @param make_matrix : if true, update _CMatrix, if already defned
 * @param make_sets : if true, update _pasts and/or _futures, if they are 
 * defined
 * @param make_links : if true, update _past and/or _future links, if they are 
 * defined
 */
void Causet::discard(int label, bool make_matrix, 
                     bool make_sets, bool make_links)
{
    if (make_matrix)
    {
        if (_CMatrix.size())
        {
            _CMatrix.erase(_CMatrix.begin() + label);
            for (vector<int8_t> row : _CMatrix)
                {row.erase(row.begin() + label);}
        } 
    }
    if (make_sets)
    {
        if (_pasts.size())
        {
            _pasts.erase(_pasts.begin()+label);
            for (unordered_set<int> past_i : _pasts)
                {discard_from_set(past_i, label);}
        } 
        if (_futures.size())
        {
            _futures.erase(_futures.begin()+label);
            for (unordered_set<int> fut_i : _futures)
                {discard_from_set(fut_i, label);}
        }   
    }
    if (make_links)
    {
        if (_past_links.size())
        {
            _past_links.erase(_past_links.begin()+label);
            for (unordered_set<int> plinks_i : _past_links)
                {discard_from_set(plinks_i, label);}
        } 
        if (_future_links.size())
        {
            _future_links.erase(_future_links.begin()+label);
            for (unordered_set<int> flinks_i : _future_links)
                {discard_from_set(flinks_i, label);}
        }   
    }
    _size--;
    _dim = 0;
}


/**
 * @brief Discard events numbered by i in "label" (from 0 to N-1)
 * 
 * @param label : vector<int>
 * @param make_matrix : if true, update _CMatrix, if already defned
 * @param make_sets : if true, update _pasts and/or _futures, if they are 
 * defined
 * @param make_links : if true, update _past and/or _future links, if they are 
 * defined
 */
void Causet::discard(vector<int> labels, bool make_matrix, 
                    bool make_sets, bool make_links)
{
    if (make_matrix)
    {
        if (_CMatrix.size())
        {
            remove_indices(_CMatrix, labels);
            for (vector<int8_t> row : _CMatrix)
                {remove_indices(row, labels);}
        } 
    }
    if (make_sets)
    {
        if (_pasts.size())
        {
            remove_indices(_pasts, labels);
            for (unordered_set<int> past_i : _pasts)
                {discard_from_set(past_i, labels);}
        } 
        if (_futures.size())
        {
            remove_indices(_futures, labels);
            for (unordered_set<int> fut_i : _futures)
                {discard_from_set(fut_i, labels);}
        }   
    }
    if (make_links)
    {
        if (_past_links.size())
        {
            remove_indices(_past_links, labels);
            for (unordered_set<int> plinks_i : _past_links)
                {discard_from_set(plinks_i, labels);}
        } 
        if (_future_links.size())
        {
            remove_indices(_future_links, labels);
            for (unordered_set<int> flinks_i : _future_links)
                {discard_from_set(flinks_i, labels);}
        }   
    }
    _size--;
    _dim = 0;
} 



<|MERGE_RESOLUTION|>--- conflicted
+++ resolved
@@ -195,14 +195,10 @@
 
     if (method == "random")
     {
-<<<<<<< HEAD
-        while (isample < Nsamples)
-=======
         int fails = 0;
         int successes = 0;
 
         while (Nsamples>0)
->>>>>>> e948a073
         {
             if (fails>= 1000 && successes == 0)
             {
