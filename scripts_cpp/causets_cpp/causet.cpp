--- conflicted
+++ resolved
@@ -217,23 +217,13 @@
     
     if (a>b)
     {
-<<<<<<< HEAD
         return ord_fr(b, a, denominator, from_matrix);
-=======
-        std::cout<<"a<b is enforced. Please behave."<<std::endl;
-        throw std::invalid_argument("a<b is enforced. Please behave.");
-        return this->ord_fr(b,a,denominator,from_matrix);
->>>>>>> 0bd03848
     }
 
     double nrelations = 0;
     double N;
     bool have_sets = _pasts.size() && _futures.size();
-<<<<<<< HEAD
-    if (_CMatrix.size())
-=======
     if (_CMatrix.size() && (from_matrix || !have_sets))
->>>>>>> 0bd03848
     {
         // Get all elements in the Alexander interval [A,B]
         std::vector<int> A = {a};
@@ -264,10 +254,6 @@
         A.insert(a);
         A.insert(b);
         N = A.size();
-<<<<<<< HEAD
-=======
-        //std::cout << "N= " << N << std::endl;
->>>>>>> 0bd03848
         for (auto e: A){
             //std::cout << "add " << (set_intersection(_futures[e],A)).size() << std::endl;
             nrelations += (set_intersection(_futures[e],A)).size();
