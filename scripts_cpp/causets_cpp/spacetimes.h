--- conflicted
+++ resolved
@@ -53,11 +53,7 @@
 
         // CAUSALITY
         typedef bool (*func)
-<<<<<<< HEAD
-        (std::vector<double> &xvec, std::vector<double> &yvec, 
-=======
         (const std::vector<double>& xvec, const std::vector<double>& yvec, 
->>>>>>> 2ed80c27
          std::vector<double> period, double mass);
         func Causality();
 
@@ -66,13 +62,8 @@
          std::vector<double> period, double mass);
         general_func General_Causality();  
         
-<<<<<<< HEAD
-        static bool              causal1d(std::vector<double> &xvec, 
-                                          std::vector<double> &yvec,
-=======
         static bool              causal1d(const std::vector<double>& xvec, 
                                           const std::vector<double>& yvec,
->>>>>>> 2ed80c27
                                           std::vector<double> period,
                                           double mass);
         
@@ -94,19 +85,6 @@
 
         // Flat Spacetime methods
 
-<<<<<<< HEAD
-        double Flat_ds2    (std::vector<double> xvec, std::vector<double> yvec);
-        double Flat_ds     (std::vector<double> xvec, std::vector<double> yvec);  
-
-        static bool Flat_causal (std::vector<double> &xvec, 
-                                         std::vector<double> &yvec,
-                                         std::vector<double> period = {},
-                                         double mass = 0);
-        static bool Flat_causal_periodic (std::vector<double> &xvec, 
-                                            std::vector<double> &yvec,
-                                            std::vector<double>period,
-                                            double mass = 0);
-=======
         double Flat_ds2    (const std::vector<double>& xvec, 
                             const std::vector<double>& yvec);
         double Flat_ds     (const std::vector<double>& xvec, 
@@ -120,7 +98,6 @@
                                           const std::vector<double>& yvec,
                                           std::vector<double>period,
                                           double mass = 0);
->>>>>>> 2ed80c27
         
         static std::vector<bool> Flat_general_causal (
                                             const std::vector<double>& xvec, 
@@ -148,29 +125,6 @@
     
         // BH Causality
 
-<<<<<<< HEAD
-        double BH_ds2(std::vector<double> &xvec, std::vector<double> &yvec);
-        double BH_ds(std::vector<double> &xvec, std::vector<double> &yvec); 
-
-        static bool BH_causal2D (std::vector<double> &xvec, 
-                                              std::vector<double> &yvec,
-                                              std::vector<double> period={},
-                                              double mass = 1);
-
-        static bool BH_causal3D (std::vector<double> &xvec, 
-                                              std::vector<double> &yvec,
-                                              std::vector<double> period={},
-                                              double mass = 1); 
-
-        static bool BH_causal4D (std::vector<double> &xvec, 
-                                              std::vector<double> &yvec,
-                                              std::vector<double> period={},
-                                              double mass = 1);
-        
-        static bool BH_last_resort(std::vector<double> &xvec, 
-                                                std::vector<double> &yvec,
-                                                double mass = 1);
-=======
         double BH_ds2(const std::vector<double>& xvec, const std::vector<double>& yvec);
         double BH_ds(const std::vector<double>& xvec, const std::vector<double>& yvec); 
 
@@ -192,7 +146,6 @@
         static bool BH_last_resort(const std::vector<double>& xvec, 
                                    const std::vector<double>& yvec,
                                    double mass = 1);
->>>>>>> 2ed80c27
         
         static void BH_dvarphi_du (double& dpdu, double u, double c2, 
                                    double M);
