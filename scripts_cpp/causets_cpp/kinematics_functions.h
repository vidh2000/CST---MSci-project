--- conflicted
+++ resolved
@@ -334,19 +334,9 @@
 inline
 double R_BD(int x, Causet & C)
 {
-<<<<<<< HEAD
-    double T_proper = T(d,C_k,rho);
-    double Q1 = Q_k(1,d,C_k[1],rho);
-    double Q2 = Q_k(2,d,C_k[2],rho);
-    double Q3 = Q_k(3,d,C_k[3],rho);
-
-    return -4*(2*d+2)*(3*d+2) / (std::pow(d,3) * std::pow(T_proper,3*d+2)) *
-    ( (d+2)*Q1 - (5*d+4)*Q2 + (4*d+2)*Q3 );
-=======
     std::vector<double> N_arr = C.Nk_BD(x, 4, 1);
     return 4*std::pow(2./3.,0.5) *
             (1 - (N_arr[0] - 9*N_arr[1] + 16*N_arr[2] - 8*N_arr[3]) );
->>>>>>> e99422c2
 }
 
 
