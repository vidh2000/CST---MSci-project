--- conflicted
+++ resolved
@@ -69,11 +69,7 @@
     Causet.get_Nchains_inInterval(Nsamples, interval_sizemin, 
                                     4, interval_sizemax, true);
     
-<<<<<<< HEAD
-    #pragma omp parallel for
-=======
     //#pragma omp parallel for
->>>>>>> 66234be3
     for (int n = 0; n<Nsamples; n++)
     {
         std::vector<double> C_k = intervals_chains_and_r[n].first;
