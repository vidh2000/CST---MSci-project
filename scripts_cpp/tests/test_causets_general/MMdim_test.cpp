#include <algorithm>
#include <cmath>
#include <fstream>
#include <iomanip>
#include <iostream>
#include <numeric>
#include <random>
#include <set>
#include <stack>
#include <stdio.h>
#include <stdexcept>
#include <string>
#include <vector>
#include <chrono>
#include <unordered_set>
#include <chrono>

#include "../../causets_cpp/sprinkledcauset.h"
#include "../../causets_cpp/shapes.h"
#include "../../causets_cpp/spacetimes.h"
<<<<<<< HEAD
#include "../../causets_cpp/sprinkledcauset.h"
#include "../../causets_cpp/shapes.h"
#include "../../causets_cpp/spacetimes.h"
=======
>>>>>>> 04e393e6

#include "../../causets_cpp/functions.h"
#include "../../causets_cpp/vecfunctions.h"

using namespace std::chrono;
using std::cout;
using std::endl;
using std::vector;

/**
 * @brief   To run this file, you must:
 *          - Go to to the folder in which it is located
 *          - Type into the command line:
 *              cd scripts_cpp
 *              g++ -g ../causets_cpp/causet.cpp ../causets_cpp/shapes.cpp ../causets_cpp/spacetimes.cpp ../causets_cpp/embeddedcauset.cpp ../causets_cpp/sprinkledcauset.cpp test_MMdim.cpp -std=c++17 -o tMM -O2
 *          - This creates the executable tMM.exe
 *          - Run sprinkle.exe by typing into command line:
 *              ./tMM
 * 
 *          NOTE: running in Windows cmd does not print no matetr what
 * 
 */


// Sprinkled causet parameters
<<<<<<< HEAD
int card = 2000;
=======
int card = 10000;
>>>>>>> 04e393e6
int dim = 4;
std::vector<double> center (dim, 0.0);
double radius = 200.0;
double myduration = 5;


bool poisson = true;
bool make_matrix = true;
bool special = false;
bool use_transitivity = false;
bool make_sets = false;
bool make_links = false;
const char* sets_type = "all"; // "both only", "all", "pasts", "futures"

int main(){
    auto start = high_resolution_clock::now();
    
    cout<<"\n==============================================\n";
    cout<<"========FIRST TEST ORDERING FRACTION==========\n";
    cout<<"==============================================\n";

    cout<<"\nTEST1.1: 1D CHAIN CAUSET\n";
    int N = 8;
    vector<vector<int>> Cm (N, vector<int> (8));
    for (int i = 0; i<N-1; i++)
    {
        for (int j = i+1; j<N; j++) Cm[i][j] = 1;
    }
    Causet C = Causet(Cm);
    C.make_sets_fromC();
    cout<<"A1 has ord_fr from CMatrix = "<<C.ord_fr(3,6)<<" = 1?\n";
    cout<<"A1 has ord_fr from sets    = "<<C.ord_fr(3,6,"choose",false)<<" = 1?\n";
    cout<<"A1 has ord_fr from CMatrix = "<<C.ord_fr(0,N-1)<<" = 1?\n";
    cout<<"A1 has ord_fr from sets    = "<<C.ord_fr(3,6,"choose",false)<<" = 1?\n";


    cout<<"\nTEST1.2: A GENERAL CAUSET\n";
    /* 
      IT LOOKS LIKE THIS:
          6   8  9  10
          \  / \ | /
            5    7
             \  /
               4
               |
               3
             /   \
            1     2
             \   /
               0
    */
    Cm = {{0, 1, 1,  1, 1, 1,  1, 1, 1,  1, 1},
          {0, 0, 0,  1, 1, 1,  1, 1, 1,  1, 1},
          {0, 0, 0,  1, 1, 1,  1, 1, 1,  1, 1},

          {0, 0, 0,  0, 1, 1,  1, 1, 1,  1, 1},
          {0, 0, 0,  0, 0, 1,  1, 1, 1,  1, 1},
          {0, 0, 0,  0, 0, 0,  1, 0, 1,  0, 0},

          {0, 0, 0,  0, 0, 0,  0, 0, 0,  0, 0},
          {0, 0, 0,  0, 0, 0,  0, 0, 1,  1, 1},
          {0, 0, 0,  0, 0, 0,  0, 0, 0,  0, 0},

          {0, 0, 0,  0, 0, 0,  0, 0, 0,  0, 0},
          {0, 0, 0,  0, 0, 0,  0, 0, 0,  0, 0}};
    C = Causet(Cm);
    cout<<"Has ord_fr from CMatrix = "<< C.ord_fr(3,8)<<endl;
    cout<<"Has ord_fr from sets    = "<< C.ord_fr(3,8,"choose",true)<<endl;
    cout<<"Should have 0.9\n";
    cout<<"Has ord_fr from CMatrix = "<< C.ord_fr(2,8)<<endl;
    cout<<"Has ord_fr from sets    = "<< C.ord_fr(2,8,"choose",true)<<endl;
    cout<<"Should have 0.93\n";
    cout<<"Has ord_fr from CMatrix = "<< C.ord_fr(3,9)<<endl;
    cout<<"Has ord_fr from sets    = "<< C.ord_fr(3,9,"choose",true)<<endl;
    cout<<"Should have 1\n";
    
    cout<<"\n========================================================\n";
    cout<<"==== SECOND TEST MYRHEIM MEYER DIMENSIONAL ESTIMATOR ====";
    cout<<"\n========================================================\n";
    Spacetime S = Spacetime();
<<<<<<< HEAD
    S.BlackHoleSpacetime(dim);
    CoordinateShape shape(dim,"cylinder",center,radius,myduration);
    // S.FlatSpacetime();
    // CoordinateShape shape(dim,"bicone",center,radius);


    cout << "\n1. CHECK MMDIM\n";
    for (int i = 0; i<10; i++){
    SprinkledCauset Cs(card, S, shape, poisson,
                        make_matrix, special, use_transitivity,
                        make_sets, make_links, sets_type);
    vector<double> MMd_result = Cs.MMdim_est("big", 10, card/100, card, true);
    cout << "\nMM estimation with CMatrix (mean, std):";
    print_vector(MMd_result);
    MMd_result = Cs.MMdim_est("big", 10, card/100, card, false);
    cout << "MM estimation with SETS   (mean, std):";
    MMd_result = Cs.MMdim_est("random", 10, card/100, card, true);
    cout << "\nMM estimation with CMatrix (mean, std):";
    print_vector(MMd_result);
    MMd_result = Cs.MMdim_est("random", 10, card/100, card, false);
    cout << "MM estimation with SETS   (mean, std):";
    print_vector(MMd_result);
    }
=======
    //S.BlackHoleSpacetime(dim);
    S.FlatSpacetime(dim);
    SprinkledCauset Cs(card, S, shape, poisson,
                        make_matrix, special, use_transitivity,
                        make_sets, make_links, sets_type);


    cout << "\n1. CHECK MATRIX AND SETS REPRESENTATIONS ARE EQUIVALENT\n";
    vector<double> MMd_result = Cs.MMdim_est("big", 20, card/4, card, true);
    cout << "MM estimation with CMatrix (mean, std): ";
    print_vector(MMd_result);
    //MMd_result = Cs.MMdim_est("big", 20, card/4, card, false);
    //cout << "MM estimation with SETS   (mean, std):";
    //print_vector(MMd_result);
>>>>>>> 04e393e6


    auto stop = high_resolution_clock::now();
    double duration = duration_cast<microseconds>(stop - start).count();
    cout << "\n=============Time taken: "
            << duration/pow(10,6) << " seconds===============\n" << std::endl;
    return 0;
};<|MERGE_RESOLUTION|>--- conflicted
+++ resolved
@@ -18,13 +18,12 @@
 #include "../../causets_cpp/sprinkledcauset.h"
 #include "../../causets_cpp/shapes.h"
 #include "../../causets_cpp/spacetimes.h"
-<<<<<<< HEAD
 #include "../../causets_cpp/sprinkledcauset.h"
 #include "../../causets_cpp/shapes.h"
 #include "../../causets_cpp/spacetimes.h"
-=======
->>>>>>> 04e393e6
 
+#include "../../causets_cpp/functions.h"
+#include "../../causets_cpp/vecfunctions.h"
 #include "../../causets_cpp/functions.h"
 #include "../../causets_cpp/vecfunctions.h"
 
@@ -49,11 +48,7 @@
 
 
 // Sprinkled causet parameters
-<<<<<<< HEAD
 int card = 2000;
-=======
-int card = 10000;
->>>>>>> 04e393e6
 int dim = 4;
 std::vector<double> center (dim, 0.0);
 double radius = 200.0;
@@ -134,7 +129,6 @@
     cout<<"==== SECOND TEST MYRHEIM MEYER DIMENSIONAL ESTIMATOR ====";
     cout<<"\n========================================================\n";
     Spacetime S = Spacetime();
-<<<<<<< HEAD
     S.BlackHoleSpacetime(dim);
     CoordinateShape shape(dim,"cylinder",center,radius,myduration);
     // S.FlatSpacetime();
@@ -158,22 +152,6 @@
     cout << "MM estimation with SETS   (mean, std):";
     print_vector(MMd_result);
     }
-=======
-    //S.BlackHoleSpacetime(dim);
-    S.FlatSpacetime(dim);
-    SprinkledCauset Cs(card, S, shape, poisson,
-                        make_matrix, special, use_transitivity,
-                        make_sets, make_links, sets_type);
-
-
-    cout << "\n1. CHECK MATRIX AND SETS REPRESENTATIONS ARE EQUIVALENT\n";
-    vector<double> MMd_result = Cs.MMdim_est("big", 20, card/4, card, true);
-    cout << "MM estimation with CMatrix (mean, std): ";
-    print_vector(MMd_result);
-    //MMd_result = Cs.MMdim_est("big", 20, card/4, card, false);
-    //cout << "MM estimation with SETS   (mean, std):";
-    //print_vector(MMd_result);
->>>>>>> 04e393e6
 
 
     auto stop = high_resolution_clock::now();
