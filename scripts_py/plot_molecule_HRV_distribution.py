--- conflicted
+++ resolved
@@ -363,9 +363,5 @@
     l_unc = C_hv_unc/np.sqrt(C_hv)
     print(f"Discreteness scale      = {round(l,5)} +- {round(l_unc,5)} l_p")
  
-<<<<<<< HEAD
- 
-=======
-
-plt.show()
->>>>>>> 4dd67bca
+
+plt.show()