import matplotlib.pyplot as plt
import numpy as np
import pandas as pd

import os
from os.path import expanduser
from causets_py import causet_helpers as ch
from scipy.optimize import curve_fit


params = {'text.usetex' : True,
          'font.size' : 20,
          'font.family' : 'lmodern',
          'axes.labelsize':34,
          'legend.fontsize': 18,
          'xtick.labelsize': 20,
          'ytick.labelsize': 20,
          'figure.figsize': [8.5, 6.5], 
          'axes.prop_cycle':plt.cycler(color=
                            plt.rcParams['axes.prop_cycle'].by_key()['color']
                            +['magenta'])
          }
plt.rcParams.update(params)


##############################################################################
# 0. SET USER VARIABLES
##############################################################################
molecules = "HRVs" #lambdas, HRVs
varying_var = "M"     #variable varying: can be M, Rho, Nmult
fixed_var = "Rho"   #variable fixed: can be, M, Rho, Nmult
fixed_val = 5000     #value of fixed_var

plot_histogram_Nreps = True
plot_boundaries = 0
plot_molecules = 0


##############################################################################
# 1 SET USEFUL STRINGS & OTHER VARIABLES
##############################################################################
home = expanduser("~")
plotsDir = f"{home}/MSci_Schwarzschild_Causets/figures/N{molecules}_vs_Area/"
dataDir = f"{home}/MSci_Schwarzschild_Causets/data/{molecules}/"
#dataDir = home + f"/MSci_Schwarzschild_Causets/data/linkcounting_files/Poiss=False/"
if not os.path.exists(dataDir):
    path = os.getcwd()
    plotsDir = path + f"/figures/N{molecules}_vs_Area/"
    dataDir = path + f"/data/{molecules}"

# ensure that, if using Mor Rho, it is decimal with exactly 2 dec digits

if fixed_var == "M" or fixed_var == "Rho":
    fixed_string = f"{fixed_var}=" + format(fixed_val,".2f")
else:
    fixed_string = f"{fixed_var}={fixed_val}"


##############################################################################
# 2. GET INFO FROM FILES
##############################################################################

# an entry for each M
Nreps = []
varying_values = []
outermosts = []
outermosts_std = []
innermosts = []
innermosts_std = []
mintimes = []
mintimes_std = []
# matrix: a row for each type of molecule 
#           -> molecules_distr[i] = array of occurrences of ith mol for each rho
#         a column for each rho
molecules_distr = []     #each entry is a row of entries
molecules_distr_std = []


for root, dirs, files in os.walk(dataDir):
    # for each file file_i
    for i, file_i in enumerate(files):
        if fixed_string in file_i:
            go_on = False
            if varying_var+"=" in file_i:
                go_on = True
                file_i_path = os.path.join(root, file_i)
                file_i_pieces = file_i.split("_")
                # get the value of the varying variable of file_i
                for piece_j in file_i_pieces:
                    if varying_var+"=" in piece_j:
                        varying_var_i = float(piece_j.split("=")[1])
                        if varying_var_i not in varying_values:
                            print(varying_var+"=", varying_var_i)
                            varying_values.append(varying_var_i)
                        break
            # if the file is correct
            if go_on: 
                # 2.1 get file and Nreps #####################################
                try:
                    everything_i = np.loadtxt(file_i_path, 
                                            delimiter = ",", skiprows=1,
                                            dtype = str)[:,:-1].astype(float)
                except IndexError: # only one line in txt file
                    everything_i = np.loadtxt(file_i_path, 
                                            delimiter = ",", skiprows=1,
                                            dtype = str)[:-1].astype(float)
                    everything_i=np.array([everything_i]) #make it 2D for latr
                Nreps_i = everything_i[:,0]
                tot_Nreps_i = sum(Nreps_i)
                Nreps.append(tot_Nreps_i)
                # 2.2 get mintime, innermost, outermost ####################
                outermosts_avg_arr_i = everything_i[:,1]
                outermosts_std_arr_i = everything_i[:,2]
                innermosts_avg_arr_i = everything_i[:,3]
                innermosts_std_arr_i = everything_i[:,4]
                mintimes_avg_arr_i   = everything_i[:,5]
                mintimes_std_arr_i   = everything_i[:,6]
                outermost_i, outermost_std_i = ch.combine_meass(Nreps_i,
                                                        outermosts_avg_arr_i,
                                                        outermosts_std_arr_i,)
                innermost_i, innermost_std_i = ch.combine_meass(Nreps_i,
                                                        innermosts_avg_arr_i,
                                                        innermosts_std_arr_i,)
                mintime_i, mintime_std_i = ch.combine_meass(Nreps_i,
                                                        mintimes_avg_arr_i,
                                                        mintimes_std_arr_i,)
                outermosts    .append(outermost_i)
                outermosts_std.append(outermost_std_i)
                innermosts    .append(innermost_i)
                innermosts_std.append(innermost_std_i)
                mintimes      .append(mintime_i)
                mintimes_std  .append(mintime_std_i)
                # 2.3 get molecules info #####################################
                mol_info_i = everything_i[:,7:]
                ntypes_i = mol_info_i.shape[1]/2
                # should be even
                if (ntypes_i - int(ntypes_i)): 
                    raise Exception(f"Number of cols {ntypes_i*2} is odd")
                else:
                    ntypes_i = int(ntypes_i)
                #molecules_distr.append([])
                #molecules_distr_std.append([])
                for n in range(ntypes_i):
                    avgs_mol_n_i = mol_info_i[:,2*n]
                    stds_mol_n_i = mol_info_i[:,2*n+1]
                    n_mol_n_i, std_mol_n_i = ch.combine_meass(Nreps_i,
                                                            avgs_mol_n_i,
                                                            stds_mol_n_i)
                    # if the nth molecule had already been found
                    try:
                        molecules_distr[n]    .append(n_mol_n_i)
                        molecules_distr_std[n].append(std_mol_n_i)
                    #if the nth molecule was never found
                    except IndexError: 
                        # make zeros for previous (general for rho and nmult)
                        n_prev_values = len(varying_values) -1
                        zeros = np.zeros(n_prev_values).tolist()
                        molecules_distr    .append(zeros + [n_mol_n_i]) 
                        molecules_distr_std.append(zeros + [std_mol_n_i])


n_max = max([len(l) for l in molecules_distr])
for l,ls in zip(molecules_distr, molecules_distr_std):
    while len(l) < n_max:
        l.append(0)
        ls.append(0)

##############################################################################
# 2. PLOT
##############################################################################

# Fitting function == linear through vertex
def lin_func(x,a):
    " x is Area in l units"
    return a*x

# Fitting function2 == corrected-linear through vertex
def corrected_lin_func(x,a, coeff = - 0.0544):
    " x is A in l units"
    M = np.sqrt(np.array(x)/(16*np.pi))
    return (a + coeff/M)*x

# Set the right x for the varying-fixed values -> Area in l^2 units
x = np.array(varying_values)
if varying_var=="M":
    x = 4*np.pi*(2*x)**2 #==Area
    if fixed_var == "Nmult":    
        Rho = fixed_val/(4/3*np.pi*26)
        print(f"You're doing Nmult {fixed_val} fixed!") 
    elif fixed_var == "Rho":
        Rho = fixed_val
    x /= Rho**(-1/2)
r_S_norm = np.sqrt(x / 4 / np.pi) 
    # x_A = x/divide by fund units

print(f"Rho = {Rho:.0f}")
fixed_string = rf"Rho = {Rho:.0f}"


###########################################################################
# 2.0 Nreps ##############################################
if plot_histogram_Nreps:
    varying_values_copy = np.array(varying_values)
    combined = list(zip(varying_values_copy, Nreps)) 
    sorted_combined = sorted(combined, key=lambda x: x[0]) # sort by values
    vals = [x[0] for x in sorted_combined] 
    Nreps = [x[1] for x in sorted_combined]
    plt.figure("Histogram Nreps", (20, 6))
    plt.plot(vals, Nreps, "x", markersize = 5, ls ="")
    plt.xticks(vals, fontsize = 5)
    plt.vlines(vals, 0, 200, alpha = 0.1, ls ="--")
    plt.ylabel("Nreps")
    plt.xlabel("M")
    plt.tight_layout()
    plt.savefig(plotsDir + f"{fixed_string}_{molecules}Nreps.png")
<<<<<<< HEAD

    vals_not_200 = [vals [i] for i in range(len(vals)) if Nreps[i] < 200]
    reps_not_200 = [Nreps[i] for i in range(len(vals)) if Nreps[i] < 200]
    repstable = pd.DataFrame(
                  np.column_stack(
                    [vals_not_200, reps_not_200, 200-np.array(reps_not_200)]),
                  columns = ["M Value", "Current Nreps", "Reps to 200"])
    print(repstable)

=======
    plt.savefig(plotsDir + f"{fixed_string}_{molecules}Nreps.pdf")
>>>>>>> 58843a17
    


###########################################################################
# 2.1 MOLECULES'S BOUNDARIES ##############################################
if plot_boundaries:
    mintimes       = np.array(mintimes)      * Rho**(1/4)
    mintimes_std   = np.array(mintimes_std)  * Rho**(1/4)
    innermosts     = np.array(innermosts)    * Rho**(1/4)
    innermosts_std = np.array(innermosts_std)* Rho**(1/4)
    outermosts     = np.array(outermosts)    * Rho**(1/4)
    outermosts_std = np.array(outermosts_std)* Rho**(1/4)

    rc = 2; c = 1; r = 2
    figsize = (6 * c, 14 / r)
    plt.figure(f'Boundaries for {fixed_string}',
                figsize = (10, 6), tight_layout = True)

    # MINTIME #######################################################
    ax = plt.subplot(r, c, 1)
    # plt.annotate ("a)", (-0.05, 1.05), xycoords = "axes fraction", 
                    # va='bottom', ha = 'left')
    plt.errorbar(x, mintimes, mintimes_std, 
                fmt = '.', capsize = 2, color = "black",
                zorder = 10, label = r"1$\sigma$")
    plt.errorbar(x, mintimes, 3*np.array(mintimes_std), 
                fmt = '.', capsize = 4, color = "C0",
                zorder = 5, label = r"3$\sigma$")
    ax.set_xticklabels([])
    plt.ylabel(r"$t_{\mathrm{min}}$ $[\ell]$")
    plt.legend()
    plt.grid(alpha = 0.4) 

    # INNERMOST & OUTMOST ####################################################
    ax = plt.subplot(r, c, 2)
    # plt.annotate ("b)", (-0.05, 1.05), xycoords = "axes fraction", 
    #                 va='bottom', ha = 'left')
    plt.errorbar(x, innermosts-r_S_norm, innermosts_std, 
                fmt = '.', capsize = 2, color = "black",
                zorder = 10, label = r"1$\sigma$")
    plt.errorbar(x, innermosts-r_S_norm, 3*innermosts_std, 
                fmt = '.', capsize = 4, color = "C0",
                zorder = 5, label = r"3$\sigma$")
    plt.errorbar(x, outermosts-r_S_norm, outermosts_std, 
                fmt = '.', capsize = 2, color = "black",
                zorder = 10)#, label = r"Outermost (with 1$\sigma$)")
    plt.errorbar(x, outermosts-r_S_norm, 5*np.array(outermosts_std), 
                fmt = '.', capsize = 4, color = "C0",
                zorder = 5)#, label = r"Outermost (with 5$\sigma$)")

    # props = dict(boxstyle='round', facecolor='wheat', edgecolor = 'grey', 
    #             ls = '', alpha=0.2)
    # ax.text(0.95, 0.05, rf"$\rho \: = \: {Rho:.0f}$", transform=ax.transAxes, 
    # fontsize=10, va='bottom', ha = 'right', bbox=props)
    if varying_var == "M":
        plt.xlabel(r'Horizon Area $[\ell^2]$')
    else:
        plt.xlabel(f'{varying_var} [a.u.]')
    plt.ylabel(r"$\Delta r_{\mathrm{max}}$ $[\ell]$")
    from matplotlib.ticker import FormatStrFormatter
    ax.yaxis.set_major_formatter(FormatStrFormatter('%.2f'))
    plt.legend()
    plt.grid(alpha = 0.4) 
    plt.savefig(plotsDir + f"{fixed_string}__{molecules}Boundaries_to_rs_in_l.png")
    plt.savefig(plotsDir + f"{fixed_string}__{molecules}Boundaries_to_rs_in_l.pdf")
    



#############################################################################
# 2.1 MOLECULES'S DISTRIBUTION ##############################################
print("")
if plot_molecules:

    plt.figure(f"Molecules for {fixed_string}", figsize=figsize, 
            tight_layout = True)

    gradients = []
    gradients_unc = []
    for n in range(len(molecules_distr)):
        y    = molecules_distr[n]
        yerr = molecules_distr_std[n]
        label = ("Open HRV" if n==0 else "Closed HRV ") if molecules == "HRVs"\
                else str(n+1) + r"$\mathbf{-}\Lambda$"
        plt.errorbar(x, y, yerr, 
                    fmt = '.', capsize = 4, 
                    label = label)

        # print(f"mean of # of {n+1}-Lambda: {[round(yi,8) for yi in y]}")
        # print(f"stds of # of {n+1}-Lambda: {[round(yerri,8) for yerri in yerr]}")
        # n-Lambda Linear fit to line through vertex
        try:
            popt, pcov = curve_fit(lin_func, x, y, sigma=yerr,
                                    absolute_sigma=True)
            unc = np.sqrt(np.diag(pcov))
        except RuntimeError:
            non0_indices = tuple([np.where(np.array(y) != 0)])
            xs2      = np.array(x)[non0_indices][0]
            ys2      = np.array(y)[non0_indices][0]
            if len(ys2) > 0:
                yerrs2   = np.array(yerr)[non0_indices][0]
                popt, pcov = curve_fit(lin_func, xs2, ys2, sigma=yerrs2,
                                        absolute_sigma=True)
                unc = np.sqrt(np.diag(pcov))
            else:
                popt = [0]
                unc = [0]
        print(f"Gradient factor for {label} = {round(popt[0],5)} +- {round(unc[0],5)}")
        
        xfit = np.linspace(min(x),max(x),100)
        #plt.plot(xfit, lin_func(xfit,*popt), '--', color="red")
        gradients.append(popt[0])
        gradients_unc.append(unc[0])
    plt.legend()
    plt.xlabel(r'Horizon Area $[\ell^2]$') #not yet in terms of l^2
    plt.ylabel(f"Number of HRVs")
    plt.grid(alpha = 0.2)
    plt.savefig(plotsDir + f"{fixed_string}_{molecules}.png") 
    plt.savefig(plotsDir + f"{fixed_string}_{molecules}.pdf") 
    


    ##########################################################################
    ##########################################################################
    ### DO THE NUMERICAL ANALYSIS
    ##########################################################################
    ##########################################################################
    noninf_indices = tuple([np.where(np.isfinite(gradients_unc))[0]])
    gradients      = np.array(gradients)[noninf_indices]
    gradients_unc  = np.array(gradients_unc)[noninf_indices]


    ##########################################################################
    ### Find Entropy and C_hv and Discretness Length Scale
    ##########################################################################
    if gradients[1] != 0:
        grad_sum = sum(gradients)
        grad_sum_unc = np.sqrt(sum([g**2 for g in gradients_unc]))

        hrv_probs = gradients/sum(gradients)
        hrv_probs_uncs = [0,0]
        hrv_probs_uncs[0] = 1/grad_sum**2 \
                            * np.sqrt(
                                (gradients[0]*gradients_unc[1])**2\
                               +(gradients[1]*gradients_unc[0])**2
                            )

        hrv_probs_uncs[1] = 1/grad_sum**2 \
                            * np.sqrt(
                                (gradients[0]*gradients_unc[1])**2\
                               +(gradients[1]*gradients_unc[0])**2
                            )
        
        
        print(" \n###PROBABILITIES ###")
        print(f"p_op = {round(hrv_probs[0],4)}+-{round(hrv_probs_uncs[0],4)}")
        print(f"p_cl = {round(hrv_probs[1],4)}+-{round(hrv_probs_uncs[1],4)}")


        print(" \n#### FINAL RESULTS ####")
        # Find overall proportionality and discreteness scale
        C_hv = sum(gradients*np.log(grad_sum/gradients))
        dC_da_i = np.log(grad_sum/gradients)
        C_hv_unc = np.sqrt( sum(gradients_unc**2 * dC_da_i**2)) 

    else:
        print(" AAAAAAAA GRADIENTS[1] == 0!!!!!")
        C_hv = gradients[0] * np.log(2)
        C_hv_unc = gradients_unc[0] * np.log(2)

    print(f"Overall Proportion C_hv = {round(C_hv,5)} +- {round(C_hv_unc,5)}")

    # Discreteness length in terms of Planckian length
    l = 2*np.sqrt(C_hv)
    l_unc = C_hv_unc/np.sqrt(C_hv)
    print(f"Discreteness scale      = {round(l,5)} +- {round(l_unc,5)} l_p")
 

plt.show()<|MERGE_RESOLUTION|>--- conflicted
+++ resolved
@@ -213,7 +213,7 @@
     plt.xlabel("M")
     plt.tight_layout()
     plt.savefig(plotsDir + f"{fixed_string}_{molecules}Nreps.png")
-<<<<<<< HEAD
+    plt.savefig(plotsDir + f"{fixed_string}_{molecules}Nreps.pdf")
 
     vals_not_200 = [vals [i] for i in range(len(vals)) if Nreps[i] < 200]
     reps_not_200 = [Nreps[i] for i in range(len(vals)) if Nreps[i] < 200]
@@ -223,9 +223,6 @@
                   columns = ["M Value", "Current Nreps", "Reps to 200"])
     print(repstable)
 
-=======
-    plt.savefig(plotsDir + f"{fixed_string}_{molecules}Nreps.pdf")
->>>>>>> 58843a17
     
 
 
