--- conflicted
+++ resolved
@@ -23,22 +23,11 @@
 # 1 SET USEFUL STRINGS
 ##############################################################################
 home = expanduser("~")
-<<<<<<< HEAD
 plotsDir = f"{home}/MSci_Schwarzschild_Causets/figures/N{molecules}_vs_Area/"
 dataDir = f"{home}/MSci_Schwarzschild_Causets/data/{molecules}/"
 #dataDir = home + f"/MSci_Schwarzschild_Causets/data/linkcounting_files/Poiss=False/"
 if not os.path.exists(dataDir):
     path = os.getcwd()
-=======
-# Path
-path = os.getcwd()
-if usehome:
-    plotsDir = f"{home}/MSci_Schwarzschild_Causets/figures/N{molecules}_vs_Area/"
-
-    dataDir = f"{home}/MSci_Schwarzschild_Causets/data/{molecules}/"
-    #dataDir = home + f"/MSci_Schwarzschild_Causets/data/linkcounting_files/Poiss=False/"
-else:
->>>>>>> 031d50f7
     plotsDir = path + f"/figures/N{molecules}_vs_Area/"
     dataDir = path + f"/data/{molecules}"
 
@@ -173,7 +162,6 @@
                         molecules_distr_std.append(zeros + [std_mol_n_i])
 
 # Clear a bit
-<<<<<<< HEAD
 # del root, dirs, files
 del file_i_path, file_i_pieces, piece_j
 del i, file_i
@@ -182,15 +170,6 @@
 del mintimes_avg_arr_i, mintimes_std_arr_i, mintime_i, mintime_std_i 
 del mol_info_i, avgs_mol_n_i, stds_mol_n_i, n_mol_n_i, std_mol_n_i, 
 del n, ntypes, zeros
-=======
-#del root, dirs, files
-#del i, file_i
-#del outermosts_avg_arr_i, outermosts_std_arr_i, outermost_i, outermost_std_i
-#del innermosts_avg_arr_i, innermosts_std_arr_i, innermost_i, innermost_std_i
-#del mintimes_avg_arr_i, mintimes_std_arr_i, mintime_i, mintime_std_i 
-#del mol_info_i, avgs_mol_n_i, stds_mol_n_i, n_mol_n_i, std_mol_n_i, 
-#del n, ntypes, zeros
->>>>>>> 031d50f7
 
 
 ##############################################################################
