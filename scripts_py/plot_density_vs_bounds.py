import matplotlib.pyplot as plt
import numpy as np
import os
from os.path import expanduser
from causets_py import causet_helpers as ch
import pandas as pd
import re

##############################################################################
# 0. SET USER VARIABLES
##############################################################################
usehome = True
want_rho = True

mass = 2.0

plot_boundaries = True
plot_molecules = True

want_Nmult = not want_rho



##############################################################################
# 1 SET USEFUL STRINGS
##############################################################################
# Home Directory
home = expanduser("~")
# Path
path = os.getcwd()
if usehome:
    plotsDir = f"{home}/MSci_Schwarzschild_Causets/figures/density_vs_bounds/"
    dataDir = f"{home}/MSci_Schwarzschild_Causets/data/test_boundary_vs_density/"
else:
    plotsDir = path + f"/figures/density_vs_bounds/"
    dataDir = path + f"/data/test_boundary_vs_density/"

# mass_string must have 6 characters
mass = round(mass, 2)
mass_string = f"M={round(mass,2)}"




##############################################################################
# 2. GET INFO FROM FILES
##############################################################################

# an entry for each rho
rhos = []
nmults = []
Nreps = []
outermosts = []
outermosts_std = []
innermosts = []
innermosts_std = []
mintimes = []
mintimes_std = []
# matrix: a row for each type of molecule 
#           -> molecules_distr[i] = array of occurrences of ith mol for each rho
#         a column for each rho
molecules_distr = []     #each entry is a row of entries
molecules_distr_std = []


for root, dirs, files in os.walk(dataDir):
    # for each file file_i
    for i, file_i in enumerate(files):
        

        print(file_i)
        if f"M={round(mass,2)}" not in file_i:
            continue

        # Store the density for each file in array    
        rhos.append(float(file_i.split("_M=")[0][4:]))

        file_i = root + file_i

        # Get data from the file_i
        with open(file_i, "r") as f:
            lines = list(f)[1:] #skip first row
            data = []
            for i, line in enumerate(lines):
                data.append([float(x) for x in line.split()])
        data = pd.DataFrame(data)

        # 2.1 get Nreps ############################################
        Nreps_i = [int(x) for x in data.iloc[:,0].tolist()] 
        # 2.2 get outermost, innermost, mintime info ################
        outermosts_avg_arr_i = data.iloc[:,1].tolist()
        outermosts_std_arr_i = data.iloc[:,2].tolist()
        innermosts_avg_arr_i = data.iloc[:,3].tolist()
        innermosts_std_arr_i = data.iloc[:,4].tolist()
        mintimes_avg_arr_i = data.iloc[:,5].tolist()
        mintimes_std_arr_i = data.iloc[:,6].tolist()

        print(Nreps_i)
<<<<<<< HEAD
        # 2.2 get outermost, innermost, mintime info ################
        outermosts_avg_arr_i = np.loadtxt(file_i, delimiter = ",", 
                                    skiprows=1,
                                    usecols = 1)
        outermosts_std_arr_i = np.loadtxt(file_i, delimiter = ",", 
                                    skiprows=1,
                                    usecols = 2)
        innermosts_avg_arr_i = np.loadtxt(file_i, delimiter = ",", 
                                    skiprows=1,
                                    usecols = 3)
        innermosts_std_arr_i = np.loadtxt(file_i, delimiter = ",", 
                                    skiprows=1,
                                    usecols = 4)
        mintimes_avg_arr_i = np.loadtxt(file_i, delimiter = ",", 
                                    skiprows=1,
                                    usecols = 5)
        mintimes_std_arr_i = np.loadtxt(file_i, delimiter = ",", 
                                    skiprows=1,
                                    usecols = 6)
        outermost_i, outermost_std_i = ch.combine_meass(Nreps_i,
=======
        print(outermosts_avg_arr_i)
        print(outermosts_std_arr_i)

        outermost_i, outermost_std_i = ch.std_combine(Nreps_i,
>>>>>>> 5abf4709
                                                outermosts_avg_arr_i,
                                                outermosts_std_arr_i,)
        innermost_i, innermost_std_i = ch.combine_meass(Nreps_i,
                                                outermosts_avg_arr_i,
                                                outermosts_std_arr_i,)
        mintime_i, mintime_std_i = ch.combine_meass(Nreps_i,
                                                outermosts_avg_arr_i,
                                                outermosts_std_arr_i,)
        outermosts    .append(outermost_i)
        outermosts_std.append(outermost_std_i)
        innermosts    .append(innermost_i)
        innermosts_std.append(innermost_std_i)
        mintimes      .append(mintime_i)
        mintimes_std  .append(mintime_std_i)

        # 2.3 get molecules info #####################################
        mol_info_i = np.loadtxt(file_i, delimiter = ",", 
                                skiprows=1) [:,7:]
        ntypes = mol_info_i.shape[1]/2
        if (ntypes - int(ntypes)): 
            raise Exception(f"Number of cols {ntypes*2} is odd")
        molecules_distr.append([])
        molecules_distr_std.append([])
        for n in range(ntypes):
            avgs_mol_n_i = mol_info_i[:,2*n]
            stds_mol_n_i = mol_info_i[:,2*n+1]
            n_mol_n_i, std_mol_n_i = ch.combine_meass(Nreps,
                                                    avgs_mol_n_i,
                                                    stds_mol_n_i)
            # if the nth molecule had already been found
            try:
                molecules_distr[n]    .append(n_mol_n_i)
                molecules_distr_std[n].append(std_mol_n_i)
            #if the nth molecule was never found
            except IndexError: 
                # make zeros for previous (general for rho and nmult)
                n_prev_rhos = max(len(rhos), len(nmults)) -1
                zeros = np.zeros(n_prev_rhos).tolist()
                molecules_distr    .append(zeros + [n_mol_n_i]) 
                molecules_distr_std.append(zeros + [std_mol_n_i])


print(rhos)
##############################################################################
# 2. PLOT
##############################################################################
A = 4*np.pi*(2*mass)**2
x = np.array(rhos) if want_rho else np.array(nmults)
x_A = A/np.sqrt(x)

# 2.1 MOLECULES'S BOUNDARIES ##############################################
if plot_boundaries:
    rc = 3; c = 1; r = 3
    figsize = (c * 4, r * 3)
    plt.figure(f'Boundaries for {mass_string}',
                figsize = figsize, tight_layout = True)
    # MINTIME #######################################################
    ax = plt.subplot(r, c, 1)
    plt.annotate ("a)", (-0.05, 1.05), xycoords = "axes fraction", 
                    va='bottom', ha = 'left')
    plt.errorbar(x, mintimes, mintimes_std, 
                fmt = '.', ls = 'dashed', capsize = 4, 
                zorder = 5)
    props = dict(boxstyle='round', facecolor='wheat', edgecolor = 'grey', 
                ls = '', alpha=0.5)
    ax.text(0.05, 0.95, mass_string, transform=ax.transAxes, fontsize=14, 
            va='bottom', ha = 'left', bbox=props)
    plt.xlabel('Rho [a.u.]')
    plt.ylabel("Oldest Molecule's Time")
    plt.grid(alpha = 0.4) 

    # INNERMOST #######################################################
    ax = plt.subplot(r, c, 2)
    plt.annotate ("b)", (-0.05, 1.05), xycoords = "axes fraction", 
                    va='bottom', ha = 'left')
    plt.errorbar(x, innermosts, innermosts_std, 
                fmt = '.', ls = 'dashed', capsize = 4, 
                zorder = 5)
    props = dict(boxstyle='round', facecolor='wheat', edgecolor = 'grey', 
                ls = '', alpha=0.5)
    ax.text(0.05, 0.95, mass_string, transform=ax.transAxes, fontsize=14, 
            va='bottom', ha = 'left', bbox=props)
    plt.xlabel('Rho [a.u.]')
    plt.ylabel("Innermost Molecule's r")
    plt.grid(alpha = 0.4) 

    # OUTERMOST #######################################################
    ax = plt.subplot(r, c, 2)
    plt.annotate ("c)", (-0.05, 1.05), xycoords = "axes fraction", 
                    va='bottom', ha = 'left')
    plt.errorbar(x, outermosts, outermosts_std, 
                fmt = '.', ls = 'dashed', capsize = 4, 
                zorder = 5)
    props = dict(boxstyle='round', facecolor='wheat', edgecolor = 'grey', 
                ls = '', alpha=0.5)
    ax.text(0.05, 0.95, mass_string, transform=ax.transAxes, fontsize=14, 
            va='bottom', ha = 'left', bbox=props)
    plt.xlabel('Rho [a.u.]')
    plt.ylabel("Outermost Molecule's r")
    plt.grid(alpha = 0.4) 

    plt.savefig(plotsDir + f"{mass_string}_Boundaries")
    plt.show()


# 2.1 MOLECULES'S DISTRIBUTION ##############################################
"""
if plot_molecules:
    fig, ax = plt.figure(f"Molecules for {mass_string}")
    for n in range(len(molecules_distr)):
        y    = molecules_distr[n]
        yerr = molecules_distr_std[n]
        prefix = ("Open " if n==0 else "Close ") if molecules == "HRVs" \
                else f"{n}-"
        plt.errorbar(x_A, y, yerr, 
                    fmt = '.', ls = 'dashed', capsize = 4, 
                    label = f'{prefix}{molecules}')
    props = dict(boxstyle='round', facecolor='wheat', edgecolor = 'grey', 
                ls = '', alpha=0.5)
    ax.text(0.05, 0.95, mass_string, transform=ax.transAxes, fontsize=14, 
            va='bottom', ha = 'left', bbox=props)
    plt.legend()
    plt.xlabel('Horizon Area [\ell^2]')
    plt.ylabel("Occurrences")
    plt.grid(alpha = 0.2) 
"""



                    
            
           <|MERGE_RESOLUTION|>--- conflicted
+++ resolved
@@ -96,33 +96,10 @@
         mintimes_std_arr_i = data.iloc[:,6].tolist()
 
         print(Nreps_i)
-<<<<<<< HEAD
-        # 2.2 get outermost, innermost, mintime info ################
-        outermosts_avg_arr_i = np.loadtxt(file_i, delimiter = ",", 
-                                    skiprows=1,
-                                    usecols = 1)
-        outermosts_std_arr_i = np.loadtxt(file_i, delimiter = ",", 
-                                    skiprows=1,
-                                    usecols = 2)
-        innermosts_avg_arr_i = np.loadtxt(file_i, delimiter = ",", 
-                                    skiprows=1,
-                                    usecols = 3)
-        innermosts_std_arr_i = np.loadtxt(file_i, delimiter = ",", 
-                                    skiprows=1,
-                                    usecols = 4)
-        mintimes_avg_arr_i = np.loadtxt(file_i, delimiter = ",", 
-                                    skiprows=1,
-                                    usecols = 5)
-        mintimes_std_arr_i = np.loadtxt(file_i, delimiter = ",", 
-                                    skiprows=1,
-                                    usecols = 6)
-        outermost_i, outermost_std_i = ch.combine_meass(Nreps_i,
-=======
         print(outermosts_avg_arr_i)
         print(outermosts_std_arr_i)
 
         outermost_i, outermost_std_i = ch.std_combine(Nreps_i,
->>>>>>> 5abf4709
                                                 outermosts_avg_arr_i,
                                                 outermosts_std_arr_i,)
         innermost_i, innermost_std_i = ch.combine_meass(Nreps_i,
