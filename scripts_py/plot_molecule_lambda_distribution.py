import matplotlib.pyplot as plt
import numpy as np
import os
from os.path import expanduser
from causets_py import causet_helpers as ch
from scipy.optimize import curve_fit
from scipy.stats import chisquare, pearsonr


##############################################################################
# 0. SET USER VARIABLES
##############################################################################
molecules = "lambdas" #lambdas, HRVs
varying_var = "M"     #variable varying: can be M, Rho, Nmult (M best)
fixed_var = "Rho"     #variable fixed:   can be, M, Rho, Nmult (Rho best)
fixed_val = 5000     #value of fixed_var 
use_selected_masses = True #gives equal spacing

#stef_txt_in_file = 1 #used when _stef.txt was added from Stef's jobs

plot_boundaries = 1
plot_molecules = True


##############################################################################
# 1 SET USEFUL STRINGS & OTHER VARIABLES
##############################################################################
home = expanduser("~")
plotsDir = f"{home}/MSci_Schwarzschild_Causets/figures/N{molecules}_vs_Area/"
dataDir = f"{home}/MSci_Schwarzschild_Causets/data/{molecules}/"
#dataDir = home + f"/MSci_Schwarzschild_Causets/data/linkcounting_files/Poiss=False/"
if not os.path.exists(dataDir):
    path = os.getcwd()
    plotsDir = path + f"/figures/N{molecules}_vs_Area/"
    dataDir = path + f"/data/{molecules}"

# ensure that, if using Mor Rho, it is decimal with exactly 2 dec digits

if fixed_var == "M" or fixed_var == "Rho":
    fixed_string = f"{fixed_var}=" + format(fixed_val,".2f")
else:
    fixed_string = f"{fixed_var}={fixed_val}"


selected_masses = np.array([0.53, 0.75, 0.92, 1.06, 1.19, 
                            1.30, 1.40, 1.50, 
                            1.59, 1.68, 1.76, 1.84, 1.91, 1.98, 
                            2.05, 2.12, 2.19, 2.25, 2.31, 2.37, 2.43,
                            0.65, 0.84, 0.99, 1.13, 1.24, 1.35, 1.45,
                            1.55, 1.63, 1.72, 1.88, 1.95,
                            1.8,
                            2.02, 2.09, 2.15, 2.22, 2.28, 2.34, 
                            2.4, 2.46 ])


##############################################################################
# 2. GET INFO FROM FILES
##############################################################################

# an entry for each rho
varying_values = []
outermosts = []
outermosts_std = []
innermosts = []
innermosts_std = []
mintimes = []
mintimes_std = []
# matrix: a row for each type of molecule 
#           -> molecules_distr[i] = array of occurrences of ith mol for each rho
#         a column for each rho
molecules_distr = []     #each entry is a row of entries
molecules_distr_std = []


for root, dirs, files in os.walk(dataDir):
    # for each file file_i
    for i, file_i in enumerate(files):
        if fixed_string in file_i:
            go_on = False
            if varying_var+"=" in file_i:
                go_on = True
                file_i_path = os.path.join(root, file_i)
                file_i_pieces = file_i.split("_")
                # get the value of the varying variable of file_i
                for piece_j in file_i_pieces:
                    if varying_var+"=" in piece_j:
                        varying_var_i = float(piece_j.split("=")[1])
                        if use_selected_masses \
                            and varying_var_i not in selected_masses:
                            go_on = False
                            break #j loop
                        if varying_var_i not in varying_values:
                            print(varying_var+"=", varying_var_i)
                            varying_values.append(varying_var_i)
                        break
            # if the file is correct
            if go_on: 
                # 2.1 get file and Nreps #####################################
                try:
                    everything_i = np.loadtxt(file_i_path, 
                                            delimiter = ",", skiprows=1,
                                            dtype = str)[:,:-1].astype(float)
                except IndexError: # only one line of data in txt file
                    everything_i = np.loadtxt(file_i_path, 
                                            delimiter = ",", skiprows=1,
                                            dtype = str)[:-1].astype(float)
                    everything_i=np.array([everything_i]) #make it 2D for latr
                Nreps_i = everything_i[:,0]
                # 2.2 get mintime, innermost, outermost ####################
                outermosts_avg_arr_i = everything_i[:,1]
                outermosts_std_arr_i = everything_i[:,2]
                innermosts_avg_arr_i = everything_i[:,3]
                innermosts_std_arr_i = everything_i[:,4]
                mintimes_avg_arr_i   = everything_i[:,5]
                mintimes_std_arr_i   = everything_i[:,6]
                outermost_i, outermost_std_i = ch.combine_meass(Nreps_i,
                                                        outermosts_avg_arr_i,
                                                        outermosts_std_arr_i,)
                innermost_i, innermost_std_i = ch.combine_meass(Nreps_i,
                                                        innermosts_avg_arr_i,
                                                        innermosts_std_arr_i,)
                mintime_i, mintime_std_i = ch.combine_meass(Nreps_i,
                                                        mintimes_avg_arr_i,
                                                        mintimes_std_arr_i,)
                outermosts    .append(outermost_i)
                outermosts_std.append(outermost_std_i)
                innermosts    .append(innermost_i)
                innermosts_std.append(innermost_std_i)
                mintimes      .append(mintime_i)
                mintimes_std  .append(mintime_std_i)
                # 2.3 get molecules info #####################################
                mol_info_i = everything_i[:,7:]
                ntypes_i = mol_info_i.shape[1]/2
                # should be even
                if (ntypes_i - int(ntypes_i)): 
                    raise Exception(f"Number of cols {ntypes_i*2} is odd")
                else:
                    ntypes_i = int(ntypes_i)
                #molecules_distr.append([])
                #molecules_distr_std.append([])
                for n in range(ntypes_i):
                    avgs_mol_n_i = mol_info_i[:,2*n]
                    stds_mol_n_i = mol_info_i[:,2*n+1]
                    n_mol_n_i, std_mol_n_i = ch.combine_meass(Nreps_i,
                                                            avgs_mol_n_i,
                                                            stds_mol_n_i)
                    # if the nth molecule had already been found
                    try:
                        molecules_distr[n]    .append(n_mol_n_i)
                        molecules_distr_std[n].append(std_mol_n_i)
                    #if the nth molecule was never found
                    except IndexError: 
                        # make zeros for previous (general for rho and nmult)
                        n_prev_values = len(varying_values) -1
                        zeros = np.zeros(n_prev_values).tolist()
                        molecules_distr    .append(zeros + [n_mol_n_i]) 
                        molecules_distr_std.append(zeros + [std_mol_n_i])


n_max = max([len(l) for l in molecules_distr])
for l,ls in zip(molecules_distr, molecules_distr_std):
    while len(l) < n_max:
        l.append(0)
        ls.append(0)



##############################################################################
# 2. FIT & PLOT
##############################################################################

# Fitting function == linear through vertex
def lin_func(x,a):
    " x is Area in l units"
    return a*x

# Fitting function2 == corrected-linear through vertex
def corrected_lin_func(x,a, coeff = - 0.0464):
    " x is A in l units"
    M = np.sqrt(np.array(x)/(16*np.pi))
    return (a + coeff/M)*x

def i_exp(n, I):
    """ (1-I) * I^(n-1) """
    return (1. - I) * I**(n-1)

def i_exp_on_n(n, I):
    """ - [ I / ln(1-I) ] * I^(n-1) """
    A = - I / np.log(1-I)
    return A * I**(n-1) /n

# Set the right x for the varying-fixed values -> Area in l^2 units
x = np.array(varying_values)
if varying_var=="M":
    x = 4*np.pi*(2*x)**2 #==Area
    if fixed_var == "Nmult":    
        Rho = fixed_val/(4/3*np.pi*26)
        print(f"You're doing Nmult {fixed_val} fixed!") 
    elif fixed_var == "Rho":
        Rho = fixed_val
    x /= Rho**(-1/2)
r_S_norm = np.sqrt(x / 4 / np.pi)   
    # x_A = x/divide by fund units

print(f"Rho = {Rho:.0f}")
fixed_string = rf"Rho = {Rho:.0f}"


###########################################################################
###########################################################################
###########################################################################
###########################################################################
# 2.1 MOLECULES'S BOUNDARIES ##############################################
if plot_boundaries:
    mintimes       = np.array(mintimes)      * Rho**(1/4)
    mintimes_std   = np.array(mintimes_std)  * Rho**(1/4)
    innermosts     = np.array(innermosts)    * Rho**(1/4)
    innermosts_std = np.array(innermosts_std)* Rho**(1/4)
    outermosts     = np.array(outermosts)    * Rho**(1/4)
    outermosts_std = np.array(outermosts_std)* Rho**(1/4)

    rc = 2; c = 1; r = 2
    figsize = (6 * c, 14 / r)
    plt.figure(f'Boundaries for {fixed_string}',
                figsize = figsize, tight_layout = True)

    # MINTIME #######################################################
    ax = plt.subplot(r, c, 1)
    plt.annotate ("a)", (-0.05, 1.05), xycoords = "axes fraction", 
                    va='bottom', ha = 'left')
    plt.errorbar(x, mintimes, mintimes_std, 
                fmt = '.', capsize = 2, color = "black",
                zorder = 10, label = r"$t_{min}$ (1$\sigma$)")
    plt.errorbar(x, mintimes, 3*np.array(mintimes_std), 
                fmt = '.', capsize = 4, color = "lightblue",
                zorder = 5, label = r"$t_{min}$ (3$\sigma$)")
    if varying_var == "M":
        plt.xlabel(r'Horizon Area $[\ell]$')
    else:
        plt.xlabel(f'{varying_var} [a.u.]')
    plt.ylabel(r"Molecules' $t_{min}$ $[\ell]$")
    plt.legend()
    plt.grid(alpha = 0.4) 

    # INNERMOST & OUTMOST ####################################################
    ax = plt.subplot(r, c, 2)
    plt.annotate ("b)", (-0.05, 1.05), xycoords = "axes fraction", 
                    va='bottom', ha = 'left')
    plt.errorbar(x, innermosts-r_S_norm, innermosts_std, 
                fmt = '.', capsize = 2, color = "black",
                zorder = 10, label = r"1$\sigma$")
    plt.errorbar(x, innermosts-r_S_norm, 3*innermosts_std, 
                fmt = '.', capsize = 4, color = "lightblue",
                zorder = 5, label = r"3$\sigma$")
    plt.errorbar(x, outermosts-r_S_norm, outermosts_std, 
                fmt = '.', capsize = 2, color = "black",
                zorder = 10)#, label = r"Outermost (with 1$\sigma$)")
    plt.errorbar(x, outermosts-r_S_norm, 5*np.array(outermosts_std), 
                fmt = '.', capsize = 4, color = "blue",
                zorder = 5)#, label = r"Outermost (with 5$\sigma$)")

    # props = dict(boxstyle='round', facecolor='wheat', edgecolor = 'grey', 
    #             ls = '', alpha=0.2)
    # ax.text(0.95, 0.05, rf"$\rho \: = \: {Rho:.0f}$", transform=ax.transAxes, 
    # fontsize=10, va='bottom', ha = 'right', bbox=props)
    if varying_var == "M":
        plt.xlabel(r'Horizon Area $[\ell^2]$')
    else:
        plt.xlabel(f'{varying_var} [a.u.]')
    plt.ylabel(r"r-Distance from Horizon $[\ell]$")
    plt.grid(alpha = 0.4) 
    plt.legend()

    plt.savefig(plotsDir + f"{fixed_string}_{molecules}Boundaries_to_rs_in_l.png")
    plt.savefig(plotsDir + f"{fixed_string}_{molecules}Boundaries_to_rs_in_l.pdf")
    plt.show()



###########################################################################
###########################################################################
###########################################################################
#############################################################################
# 2.1 MOLECULES'S DISTRIBUTION ##############################################
print("")
if plot_molecules:

    plt.figure(f"Molecules for {fixed_string}")

    gradients     = [] # list of gradients of linear fit
    gradients_unc = [] # uncertainties of linear fit
    unsafe_start  = len(molecules_distr)
                       # first lambda that returns exception in curve_fit,
                       # implying not enough statistics is there
    for n in range(len(molecules_distr)):
        y    = molecules_distr[n]
        yerr = molecules_distr_std[n]
        label = ("Open HRV" if n==0 else "Closed HRV ") if molecules == "HRVs"\
                else str(n+1) + r"$\mathbf{-}\Lambda$"
        plt.errorbar(x, y, yerr, 
                    fmt = '.', capsize = 4, 
                    label = label)

        # print(f"mean of # of {n+1}-Lambda: {[round(yi,8) for yi in y]}")
        # print(f"stds of # of {n+1}-Lambda: {[round(yerri,8) for yerri in yerr]}")
        # n-Lambda Linear fit to line through vertex
        Chi2, pvalue = None, None
        try:
            popt, pcov = curve_fit(lin_func, x, y, sigma=yerr,
                                    absolute_sigma=True)
            unc = np.sqrt(np.diag(pcov))
            if (unsafe_start == len(molecules_distr) and np.isnan(unc[0])):
                unsafe_start = n 
            expected = lin_func(x, *popt)
            #Chi2, pvalue = chisquare(y, expected, len(popt)) #not ideal
        except RuntimeError:
            if (unsafe_start == len(molecules_distr)):
                unsafe_start = n 
            non0_indices = tuple([np.where(np.array(y) != 0)])
            xs2      = np.array(x)[non0_indices][0]
            ys2      = np.array(y)[non0_indices][0]
            yerrs2   = np.array(yerr)[non0_indices][0]
            popt, pcov = curve_fit(lin_func, xs2, ys2, sigma=yerrs2,
                                    absolute_sigma=True)
            unc = np.sqrt(np.diag(pcov))
        print(f"Gradient factor for {n+1}-lambda"+
                f" = {round(popt[0],5)} +- {round(unc[0],5)}")
        r, pvalue = pearsonr(x, y)
        print(f"Linearity of {n+1}-lambda data:"+ 
                f"Pearson r = {round(r,3)}, p-value = {round(1-pvalue,3)}")
        #print(f"The associated Chi2 = {Chi2} and p-value = {pvalue}")
        
        
        xfit = np.linspace(min(x),max(x),100)
        #plt.plot(xfit, lin_func(xfit,*popt), '--', color="red")
        gradients.append(popt[0])
        gradients_unc.append(unc[0])
    
    props = dict(boxstyle='round', facecolor='white', edgecolor = 'black', 
                ls = '-', alpha=1)
    #plt.annotate(rf"$\rho \: = \: {Rho:.0f}$", (0.95, 0.5), xycoords = "axes fraction",
    #        fontsize=12, va='center', ha = 'right', bbox=props)
    plt.legend()
    plt.xlabel(r'Horizon Area $[\ell^2]$') #not yet in terms of l^2
    plt.ylabel(r"Number of $n\mathbf{-}\Lambda$")
    plt.grid(alpha = 0.2)
    plt.savefig(plotsDir + f"{fixed_string}_{molecules}.png") 
    plt.savefig(plotsDir + f"{fixed_string}_{molecules}.pdf") 
    plt.show()


    plt.figure(f"Medium molecules for {fixed_string}")
    for n in range(3, min(6, len(molecules_distr))):
        y    = molecules_distr[n]
        yerr = molecules_distr_std[n]
        label = ("Open HRV" if n==0 else "Closed HRV ") if molecules == "HRVs" \
                else str(n+1) + r"$\mathbf{-}\Lambda$"
        plt.errorbar(x, y, yerr, 
                    fmt = '.', capsize = 4, 
                    label = label)
    plt.legend()
    plt.xlabel(r'Horizon Area $[\ell^2]$') #not yet in terms of l^2
    plt.ylabel(r"Number of $n\mathbf{-}\Lambda$")
    plt.grid(alpha = 0.2)
    plt.savefig(plotsDir + f"{fixed_string}_large_{molecules}.png")
    plt.savefig(plotsDir + f"{fixed_string}_large_{molecules}.pdf") 
    plt.show()


    plt.figure(f"Large molecules for {fixed_string}")
    for n in range(min(6, len(molecules_distr)), len(molecules_distr)):
        y    = molecules_distr[n]
        yerr = molecules_distr_std[n]
        label = ("Open HRV" if n==0 else "Closed HRV ") if molecules == "HRVs" \
                else str(n+1) + r"$\mathbf{-}\Lambda$"
        plt.errorbar(x, y, yerr, 
                    fmt = '.', capsize = 4, 
                    label = label)
    plt.legend()
    plt.xlabel(r'Horizon Area $[\ell^2]$') #not yet in terms of l^2
    plt.ylabel(r"Number of $n\mathbf{-}\Lambda$")
    plt.grid(alpha = 0.2)
    plt.savefig(plotsDir + f"{fixed_string}_XXL_{molecules}.png")
    plt.savefig(plotsDir + f"{fixed_string}_XXL_{molecules}.pdf") 
    plt.show()



    plt.figure(f"Small molecules uncertainty for {fixed_string}")
    for n in range(0, 4):
        yerr = molecules_distr_std[n]
        label = ("Open HRV" if n==0 else "Closed HRV ") if molecules == "HRVs" \
                else str(n+1) + r"$\mathbf{-}\Lambda$"
        plt.errorbar(x, yerr, 
                    fmt = '.', capsize = 4, 
                    label = label)
    plt.legend()
    plt.xlabel(r'Horizon Area $[\ell^2]$') #not yet in terms of l^2
    plt.ylabel(r"Uncertainty of $n\mathbf{-}\Lambda$")
    plt.grid(alpha = 0.2)
    plt.savefig(plotsDir + f"{fixed_string}_uncertainty_small_{molecules}.png")
    plt.savefig(plotsDir + f"{fixed_string}_uncertainty_small_{molecules}.pdf") 
    plt.show()


    ##########################################################################
    ##########################################################################
    ### DO THE NUMERICAL ANALYSIS
    ##########################################################################
    ##########################################################################
    noninf_indices = tuple([np.where(np.isfinite(gradients_unc))[0]])
    gradients      = np.array(gradients)[noninf_indices]
    gradients_unc  = np.array(gradients_unc)[noninf_indices]


    ##########################################################################
    ### Find Link proportionality (Barton et al)
    ##########################################################################
    print(" \n#### LINKS ANALYSIS (for Barton et al a = 0.17321) ####")
    # Link Counting from weighted sum of gradients (to compare to Barton et al.)
    coefsum = sum([(n+1)*gradients[n] for n in range(len(gradients))])
    coefsum_unc = np.sqrt(
        sum([((n+1)*gradients_unc[n])**2 for n in range(len(gradients))]))
    print(f"Gradients Weighted Sum = {round(coefsum,4)} +- {round(coefsum_unc,4)}")

    # Find total number of links for each x
    links      = np.zeros(len(molecules_distr[0]))
    links_std2 = np.zeros(len(molecules_distr[0]))
    for n in range(len(molecules_distr)):
        links      += (n+1)    *np.array(molecules_distr[n])
        links_std2 += (n+1)**2 * np.array(molecules_distr_std[n])**2
    links_std = np.sqrt(links_std2)
    
    # Fit to linear fit
    popt, pcov = curve_fit(lin_func, x, links, sigma=links_std,
                            absolute_sigma=True)
    unc = np.sqrt(np.diag(pcov))
    print(f"Gradient of Links      = {round(popt[0],4)} +- {round(unc[0],4)}")
    # expected = lin_func(x, *popt)
    # Chi2, pvalue = chisquare(links, expected, len(popt))
    # print(f"The associated Chi2 = {Chi2} and p-value = {pvalue}")

    # Fit to corrected linear fit
    def schwarz_lin_func(x, a):
        return corrected_lin_func(x, a, coeff = +0.0464)
    popt, pcov = curve_fit(schwarz_lin_func, x, links, sigma=links_std,
                            absolute_sigma=True)
    unc = np.sqrt(np.diag(pcov))
    print(f"Curv-Correct Gradient  = {round(popt[0],4)} +- {round(unc[0],4)}")

    r, pvalue = pearsonr(x, links)
    print(f"Linearity links: Pearson r = {round(r,3)}, p-val = {round(1-pvalue,3)}")
    # expected = schwarz_lin_func(x, *popt)
    # print(links)
    # print(expected)
    # Chi2, pvalue = chisquare(links, expected, len(popt))
    # print(f"The associated Chi2 = {Chi2} and p-value = {pvalue}")


    
    ##########################################################################
    ### Find Probability Distribution of Lambda
    ##########################################################################
    grad_sum = sum(gradients)
    grad_sum_unc = np.sqrt(sum([g**2 for g in gradients_unc]))
    
    lambd_occurs = [sum(molecules_distr[n]) 
                        for n in range(len(molecules_distr))]
    lambd_probs = gradients/sum(gradients)
    lambd_probs_uncs = np.sqrt(gradients_unc**2/grad_sum**2 +
                               gradients**2*grad_sum_unc**2/grad_sum**4)

    ###################################################################
    # Fit to exponential (1-I) * I**n

    unsafe_start = len(noninf_indices[0]) #gets rid of data with bad statistics
    ns = np.arange(1, unsafe_start+1)
    popt, pcov = curve_fit(i_exp, ns, lambd_probs[:unsafe_start], 
                            p0 = 1-lambd_probs[0],
                            sigma=lambd_probs_uncs[:unsafe_start],
                            absolute_sigma=True)
    unc = np.sqrt(np.diag(pcov))
    #expected = i_exp(ns, *popt)
    #Chi2, pvalue = chisquare(lambd_occurs[:unsafe_start], expected, len(popt))
    print(" \n#### N-LAMBDAS DISTRIBUTION ####")
    print("Distribution of n-lambdas:\n",
            [round(pn,7) for pn in lambd_probs])
    print("Ratio of n+1_to_n-lambdas:\n",
            [round(lambd_probs[n+1]/lambd_probs[n],5) 
            for n in range(len(lambd_probs)-1)])
    print("Ratio of n_to_n+1-lambdas:\n",
            [round(lambd_probs[n]/lambd_probs[n+1],5) 
            for n in range(len(lambd_probs)-1)])
    print("\nFIT RESULTS")
    print("Exponential fit (1-I) I^(n-1) has:")
    print(f" - I = {round(popt[0],4)} +- {round(unc[0],4)}")
    print(f"With e^-x rather than I, it has:")
    print(f" - x = {-round(np.log(popt[0]),4)} +- {round(unc[0]/popt[0],4)}")
    #print(f"The associated Chi2 = {Chi2} and p-value = {pvalue}")

    ###################################################################
    # Do numerical calculation rather than fit for exponential 

    r1 = grad_sum/coefsum
    r1unc = grad_sum_unc/coefsum
    I = 1 - r1
    Iunc = r1unc
    chi = - np.log(I)
    chiunc = Iunc/I
    print("\nPLAIN NUMERICAL RESULTS")
    print(f"Exponential model (1-I) I^(n-1) has:")
    print(f" - I = {round(I,4)} +- {round(Iunc,4)}")
    print(f"With e^-x rather than I, it has:")
    print(f" - x = {round(chi,4)} +- {round(chiunc,4)}")
    print(f"p1 = {round(lambd_probs[0],4)} == gradsum/a_links = {round(r1,4)} ?")


    ###################################################################
    # Do numerical calculation rather than fit for exponential - linear fall

    r0 = gradients[0]/coefsum
    r0unc = gradients_unc[0]/coefsum
    I2 = 1 - r0
    I2unc = r0unc
    chi2 = - np.log(I2)
    chi2unc = I2unc/I2
    print("\nPLAIN NUMERICAL RESULTS")
    print(f"Exponential-LinearFall model 1/ln[1/(1-I)] I^(n)/n has:")
    print(f" - I = {round(I2,4)} +- {round(I2unc,4)}")
    print(f"With e^-x rather than I, it has:")
    print(f" - x = {round(chi2,4)} +- {round(chi2unc,4)}")

    

    #################################################################
    # PLot Distribution (all, all in logscale, small in logscale)
    plt.figure("n-lambda probability distribution")
    plt.errorbar(np.arange(1,len(lambd_probs)+1,1), lambd_probs,
            yerr=lambd_probs_uncs,capsize=7,fmt="",ls="",ecolor="red",
            label = r"$n\mathbf{-}\Lambda$ probability distribution")
    xs = np.linspace(1, len(lambd_probs)+1,100)
    plt.plot(xs, i_exp(xs, *popt), ls = "--", color = "green",
            label = r"$(1-\mathcal{I})$ $\mathcal{I}^{(n-1)}$"+ 
            f", I = {round(I,3)}+-{round(Iunc,3)}")
    plt.xlabel(r"$n$")
    plt.ylabel("Probability")
    plt.legend(loc="upper right")
    plt.grid(alpha=0.2)
    plt.savefig(plotsDir + "n_lambda_probability_distribution.png")
    plt.savefig(plotsDir + "n_lambda_probability_distribution.pdf")
    plt.show()


    plt.figure("n-lambda probability distribution (logscale)")
    plt.errorbar(np.arange(1,len(lambd_probs)+1,1), lambd_probs,
            yerr=lambd_probs_uncs,capsize=7,fmt="",ls="",ecolor="red",
            label = r"$n\mathbf{-}\Lambda$ distribution")
    xs = np.linspace(1, len(lambd_probs)+1,100)
    plt.plot(xs, i_exp(xs, *popt), ls = "--", color = "gold",
            label = r"$(1-\mathcal{I})$ $\mathcal{I}^{(n-1)}$"+ 
            f", I = {round(I,3)}+-{round(Iunc,3)}")
    # plt.plot(xs, i_exp_on_n(xs, I2), ls = "--", color = "green",
    #          label = r"$\frac{-I}{1-I} \frac{I^{n-1}}{n}$"+
    #          f" I = {round(I2,3)}+-{round(I2unc,3)}")
    plt.xlabel(r"$n$")
    plt.ylabel("Probability")
    plt.yscale("log")
    plt.legend(loc="upper right")
    plt.grid(alpha=0.2)
    plt.savefig(plotsDir + "n_lambda_probability_distribution_logy.png")
    plt.savefig(plotsDir + "n_lambda_probability_distribution_logy.pdf")
    plt.show()


<<<<<<< HEAD
    plt.figure("n-lambda exp probability distribution (logscale)")
    plt.errorbar(np.arange(1,len(lambd_probs)+1,1), lambd_probs,
            yerr=lambd_probs_uncs,capsize=7,fmt="",ls="",ecolor="red",
            label = r"$n\mathbf{-}\Lambda$ distribution")
    xs = np.linspace(1, len(lambd_probs)+0.2,100)
    plt.plot(xs, i_exp(xs, *popt), ls = "--", color = "gold",
            label = r"$(1-e^{-\chi})$ $e^{-\chi (n-1)}$, $\chi$"+ 
            f" = {round(chi,3)}+-{round(chiunc,3)}")
=======
    plt.figure("n-lambda probability distribution (logscale)")
    plt.errorbar(np.arange(1,len(lambd_probs)+1,1), lambd_probs,
            yerr=lambd_probs_uncs,capsize=7,fmt="",ls="",ecolor="red",
            label = r"$n\mathbf{-}\Lambda$ distribution")
    xs = np.linspace(1, len(lambd_probs)+1,100)
    plt.plot(xs, i_exp(xs, *popt), ls = "--", color = "gold",
            label = r"$(1-e^{-\chi})$ $e^{-\chi (n-1)}$"+ 
            f", \chi = {round(chi,3)}+-{round(chiunc,3)}")
>>>>>>> d8e77827
    # plt.plot(xs, i_exp_on_n(xs, I2), ls = "--", color = "green",
    #          label = r"$\frac{-I}{1-I} \frac{I^{n-1}}{n}$"+
    #          f" I = {round(I2,3)}+-{round(I2unc,3)}")
    plt.xlabel(r"$n$")
    plt.ylabel("Probability")
    plt.yscale("log")
    plt.legend(loc="upper right")
    plt.grid(alpha=0.2)
    plt.savefig(plotsDir + "n_lambda_probability_distribution_exp_logy.png")
    plt.savefig(plotsDir + "n_lambda_probability_distribution_exp_logy.pdf")
    plt.show()


    plt.figure("n-lambda probability distribution (safe)")
    # plt.bar(np.arange(1,len(lambd_probs[:unsafe_start])+1,1), 
    #         lambd_probs[:unsafe_start],
    #         label = r"$n\mathbf{-}\Lambda$ probability distribution",
    #         alpha = 0.7)
    plt.errorbar(np.arange(1,len(lambd_probs[:unsafe_start])+1,1), 
            lambd_probs[:unsafe_start],
            yerr=lambd_probs_uncs[:unsafe_start],
            capsize=7,fmt="",ls="",ecolor="red")
    xs = np.linspace(1, len(lambd_probs[:unsafe_start])+1,50)
    plt.plot(xs, i_exp(xs, *popt), ls = "--", color = "gold",
            label = r"(1-$e^{- \chi (n-1)}$) $e^{- \chi (n-1)}$"+ 
            r", $\chi$"+ 
            f" = {round(chi,3)}+-{round(chiunc,3)}")
    plt.xlabel(r"$n$")
    plt.ylabel(r"Probability $p_n$")
    plt.legend(loc="upper right")
    plt.grid(alpha=0.2)
    plt.savefig(plotsDir + "n_lambda_probability_distribution_small.png")
    plt.savefig(plotsDir + "n_lambda_probability_distribution_small.pdf")
    plt.show()


    ##########################################################################
    ### Find Entropy and C_hv and Discretness Length Scale
    ##########################################################################
    print(" \n#### FINAL RESULTS ####")
    # Find overall proportionality and discreteness scale
    C_hv = sum(gradients*np.log(grad_sum/gradients))
    dC_da_i = np.log(grad_sum/gradients)
    C_hv_unc = np.sqrt( sum(gradients_unc**2 * dC_da_i**2))  
    print(f"Overall Proportion C_hv = {round(C_hv,5)} +- {round(C_hv_unc,5)}")

    # Discreteness length in terms of Planckian length
    l = 2*np.sqrt(C_hv)
    l_unc = C_hv_unc/np.sqrt(C_hv)
    print(f"Discreteness scale      = {round(l,5)} +- {round(l_unc,5)} l_p\n")
 <|MERGE_RESOLUTION|>--- conflicted
+++ resolved
@@ -572,7 +572,6 @@
     plt.show()
 
 
-<<<<<<< HEAD
     plt.figure("n-lambda exp probability distribution (logscale)")
     plt.errorbar(np.arange(1,len(lambd_probs)+1,1), lambd_probs,
             yerr=lambd_probs_uncs,capsize=7,fmt="",ls="",ecolor="red",
@@ -581,16 +580,6 @@
     plt.plot(xs, i_exp(xs, *popt), ls = "--", color = "gold",
             label = r"$(1-e^{-\chi})$ $e^{-\chi (n-1)}$, $\chi$"+ 
             f" = {round(chi,3)}+-{round(chiunc,3)}")
-=======
-    plt.figure("n-lambda probability distribution (logscale)")
-    plt.errorbar(np.arange(1,len(lambd_probs)+1,1), lambd_probs,
-            yerr=lambd_probs_uncs,capsize=7,fmt="",ls="",ecolor="red",
-            label = r"$n\mathbf{-}\Lambda$ distribution")
-    xs = np.linspace(1, len(lambd_probs)+1,100)
-    plt.plot(xs, i_exp(xs, *popt), ls = "--", color = "gold",
-            label = r"$(1-e^{-\chi})$ $e^{-\chi (n-1)}$"+ 
-            f", \chi = {round(chi,3)}+-{round(chiunc,3)}")
->>>>>>> d8e77827
     # plt.plot(xs, i_exp_on_n(xs, I2), ls = "--", color = "green",
     #          label = r"$\frac{-I}{1-I} \frac{I^{n-1}}{n}$"+
     #          f" I = {round(I2,3)}+-{round(I2unc,3)}")
