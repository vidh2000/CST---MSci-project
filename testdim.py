--- conflicted
+++ resolved
@@ -129,13 +129,6 @@
 cylh_ps  = {'name': 'cylinder', 'radius': r, 'hollow':0.99, 'duration':dur} 
 cyl_ps   = {'name': 'cylinder', 'radius': r, 'hollow':0,    'duration':dur}
 cub_ps   = {'name': 'cube'    , 'edge'  : r} 
-<<<<<<< HEAD
-shapes = [#['ball_hollow'    , ballh_ps],
-          #['ball'           , ball_ps ],
-          #['cylinder_hollow',cylh_ps  ],
-          #['cylinder'       , cyl_ps  ],
-          ['cube'           , cub_ps  ]]
-=======
 diamh_ps = {'name': 'diamond',  'radius': r, 'hollow':0.99} 
 diam_ps  = {'name': 'diamond',  'radius': r, 'hollow':0}
 shapes = [
@@ -147,7 +140,6 @@
         # ['diamond_hollow' , diamh_ps ],
           ['diamond'        , diam_ps  ]
          ]
->>>>>>> 4856c630
 
 Ns = [512, 384, 256, 192,  128, 64, 32, 16]# cardinalities to test
 repetitions = 10                                       #repetitions to average
