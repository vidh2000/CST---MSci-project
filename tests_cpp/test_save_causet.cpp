#include <algorithm>
#include <cmath>
#include <fstream>
#include <iomanip>
#include <iostream>
#include <numeric>
#include <random>
#include <set>
#include <stack>
#include <stdio.h>
#include <stdexcept>
#include <string>
#include <vector>
#include <chrono>
#include <unordered_set>
#include <chrono>

#include "../scripts_cpp/causets_cpp/sprinkledcauset.h"
#include "../scripts_cpp/causets_cpp/shapes.h"
#include "../scripts_cpp/causets_cpp/spacetimes.h"

#include "../scripts_cpp/causets_cpp/functions.h"
#include "../scripts_cpp/causets_cpp/vecfunctions.h"

using namespace std::chrono;

<<<<<<< HEAD


int card = 100;
=======
int card = 50;
>>>>>>> 2223dfad
int dim = 3;
std::vector<double> center (dim, 0);
double radius = 3.0;
double myduration = 3;
double edge = 20;
std::vector<double> edges = {1,2,3,4};


// Parameters
bool poisson = false;
bool make_matrix = false;
bool special = false;
bool use_transitivity = true;
bool make_sets = true;
bool make_links = false;
const char* sets_type = "all with links";



int main(){

auto start = high_resolution_clock::now();

std::vector<const char*> names = {"cylinder"};

for (const char* name : names)
{
    std::cout<<"\n\n============= USING "<<name<<" ====================\n";

    CoordinateShape shape(dim,name,center,radius,edge,edges,0.0,myduration);
    Spacetime S = Spacetime();
    //S.FlatSpacetime(dim);
    S.BlackHoleSpacetime(dim);
    SprinkledCauset C(card, S, shape, poisson,
                        make_matrix, special, use_transitivity,
                        make_sets, make_links,sets_type);
    std::cout << "Generate the causet... Saving ->" << std::endl;
    std::string path_file_str = "../data/blackhole"+std::to_string(dim)
                               +"D_N"+std::to_string(card)+".txt";
    const char* path_file = path_file_str.c_str();
    C.save_causet(path_file);
}

auto stop = high_resolution_clock::now();
    double duration = duration_cast<microseconds>(stop - start).count();
    std::cout << "Time taken: "
            << duration/pow(10,6) << " seconds" << std::endl;
}<|MERGE_RESOLUTION|>--- conflicted
+++ resolved
@@ -24,13 +24,7 @@
 
 using namespace std::chrono;
 
-<<<<<<< HEAD
-
-
-int card = 100;
-=======
 int card = 50;
->>>>>>> 2223dfad
 int dim = 3;
 std::vector<double> center (dim, 0);
 double radius = 3.0;
