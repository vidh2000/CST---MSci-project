--- conflicted
+++ resolved
@@ -65,45 +65,8 @@
   return x*x*x-8;
 }
 
-<<<<<<< HEAD
 
 int main()
-=======
-int main()
-{
-double from = 0.9;  
-double to = 5;
-
-
-double soln = 2;
-double result = bisection(func, from, to); 
-cout << "Result " << result << "  Correct result: "<< soln << endl;
-cout << "The difference is " << result - soln << endl;
-cout << endl;
-
-//vector<double> dims = {0.5,1,1.5,2,2.5,3,3.5,4,4.5,5,5.5};
-//for (auto x: dims)
-//{
-//  double result =  MM_drelation(x);
-//  cout << "Dim =" << x << " Func-cpp = " << result << endl;
-//}
-
-
-
-vector<double> frs = {0.5, 0.426169, 0.359442, 0.300726,
-      0.25, 0.206757, 0.170263, 0.139708,
-      0.11428571428, 0.093243, 0.0759003, 0.0616587,
-      0.05, 0.0404813, 0.032728, 0.0264256,0.02131202131};
-
-
-vector<double> sols = {1, 1.25, 1.5, 1.75, 2,
-                       2.25, 2.5, 2.75, 3, 3.25,
-                       3.5, 3.75, 4, 4.25,4.5,4.75,5};
-
-double fr_i;
-double sol_i;
-for (int i = 0; i<frs.size(); i++)
->>>>>>> b39b771f
 {
   double from = 0.9;  
   double to = 7.1;
@@ -122,21 +85,17 @@
   //  cout << "Dim =" << x << " Func-cpp = " << result << endl;
   //}
 
-  
-  vector<double> frs = {0.5, 0.426169, 0.359442, 0.300726, 0.25, 0.206757, 0.170263, 0.139708, , 0.093243, 0.0759003, 0.0616587, 1/20, 0.0404813, 0.032728, 0.0264256, 64/3003};
-  
-  vector<double> sols = {1,    1.25,     1.5,      1.75,    2,    2.25,      2.5,     2.75,    3,     3.25,      3.5,      3.75,      4,     4.25,      4.5,       4.75,      5};
 
-  double fr_i;
-  double sol_i;
-  for (int i = 0; i<frs.size(); i++)
-  {
-    fr_i = frs[i];
-    auto dim_solve = [fr_i](double x){return MM_drelation(x) - fr_i;};
-    double result = bisection(dim_solve, from, to); 
-    cout << "Result " << result << "  Correct result: "<< sols[i];// << endl;
-    cout << " The difference is " << result - sols[i] << endl;
-    //cout << endl;
+
+vector<double> frs = {0.5, 0.426169, 0.359442, 0.300726,
+      0.25, 0.206757, 0.170263, 0.139708,
+      0.11428571428, 0.093243, 0.0759003, 0.0616587,
+      0.05, 0.0404813, 0.032728, 0.0264256,0.02131202131};
+
+
+vector<double> sols = {1, 1.25, 1.5, 1.75, 2,
+                       2.25, 2.5, 2.75, 3, 3.25,
+                       3.5, 3.75, 4, 4.25,4.5,4.75,5};
 
   }
 
